<project xmlns="http://maven.apache.org/POM/4.0.0" xmlns:xsi="http://www.w3.org/2001/XMLSchema-instance" xsi:schemaLocation="http://maven.apache.org/POM/4.0.0 http://maven.apache.org/maven-v4_0_0.xsd">
   <parent>
      <groupId>org.openmrs</groupId>
<<<<<<< HEAD
      <artifactId>openmrsorderentry</artifactId>
      <version>1.9.0-SNAPSHOT</version>
=======
      <artifactId>openmrs</artifactId>
      <version>1.10.0-SNAPSHOT</version>
>>>>>>> 5baa7178
   </parent>
   <modelVersion>4.0.0</modelVersion>
   <groupId>org.openmrs.api</groupId>
   <artifactId>openmrsorderentry-api</artifactId>
   <name>openmrs-api</name>
   <description>The api that is re-used across web and modules</description>
   <dependencies>
      <dependency>
         <groupId>org.openmrs.test</groupId>
         <artifactId>openmrsorderentry-test</artifactId>
         <version>${project.version}</version>
         <type>pom</type>
         <scope>test</scope>
      </dependency>
      <dependency>
         <groupId>commons-collections</groupId>
         <artifactId>commons-collections</artifactId>
      </dependency>
      <dependency>
         <groupId>org.apache.commons</groupId>
         <artifactId>commons-lang3</artifactId>
      </dependency>
      <dependency>
         <groupId>commons-beanutils</groupId>
         <artifactId>commons-beanutils</artifactId>
      </dependency>
      <dependency>
         <groupId>commons-io</groupId>
         <artifactId>commons-io</artifactId>
      </dependency>
      <dependency>
         <groupId>org.azeckoski</groupId>
         <artifactId>reflectutils</artifactId>
      </dependency>
      <dependency>
         <groupId>org.apache.velocity</groupId>
         <artifactId>velocity</artifactId>
      </dependency>
      <dependency>
         <groupId>log4j</groupId>
         <artifactId>log4j</artifactId>
      </dependency>
      <dependency>
         <groupId>org.springframework</groupId>
         <artifactId>spring-core</artifactId>
      </dependency>
      <dependency>
         <groupId>org.springframework</groupId>
         <artifactId>spring-beans</artifactId>
      </dependency>
      <dependency>
         <groupId>org.springframework</groupId>
         <artifactId>spring-context</artifactId>
      </dependency>
      <dependency>
         <groupId>org.springframework</groupId>
         <artifactId>spring-aop</artifactId>
      </dependency>
      <dependency>
         <groupId>org.springframework</groupId>
         <artifactId>spring-orm</artifactId>
      </dependency>
      <dependency>
         <groupId>org.springframework</groupId>
         <artifactId>spring-tx</artifactId>
      </dependency>
      <dependency>
         <groupId>org.springframework</groupId>
         <artifactId>spring-jdbc</artifactId>
      </dependency>
      <dependency>
         <groupId>org.antlr</groupId>
         <artifactId>antlr-runtime</artifactId>
      </dependency>
      <dependency>
         <groupId>asm</groupId>
         <artifactId>asm-commons</artifactId>
      </dependency>
      <dependency>
         <groupId>asm</groupId>
         <artifactId>asm-util</artifactId>
      </dependency>
      <dependency>
         <groupId>cglib</groupId>
         <artifactId>cglib-nodep</artifactId>
      </dependency>
      <dependency>
         <groupId>ca.uhn.hapi</groupId>
         <artifactId>hapi</artifactId>
      </dependency>
      <dependency>
         <groupId>org.openmrs.simpleframework</groupId>
         <artifactId>simple-xml</artifactId>
      </dependency>
      <dependency>
         <groupId>stax</groupId>
         <artifactId>stax</artifactId>
      </dependency>
      <dependency>
         <groupId>stax</groupId>
         <artifactId>stax-api</artifactId>
      </dependency>
      <dependency>
        <groupId>javassist</groupId>
        <artifactId>javassist</artifactId>
      </dependency>
      <dependency>
         <groupId>org.openmrs.hibernate</groupId>
         <artifactId>hibernate-core</artifactId>
      </dependency>
      <dependency>
         <groupId>org.hibernate</groupId>
         <artifactId>hibernate-c3p0</artifactId>
      </dependency>
      <dependency>
         <groupId>org.hibernate</groupId>
         <artifactId>hibernate-ehcache</artifactId>
      </dependency>
      <dependency>
         <groupId>org.hibernate</groupId>
         <artifactId>hibernate-search</artifactId>
      </dependency>
      <dependency>
         <groupId>org.hibernate</groupId>
         <artifactId>hibernate-search-analyzers</artifactId>
      </dependency>
      <dependency>
         <groupId>dom4j</groupId>
         <artifactId>dom4j</artifactId>
      </dependency>
      <dependency>
         <groupId>c3p0</groupId>
         <artifactId>c3p0</artifactId>
      </dependency>
      <dependency>
         <groupId>net.sf.ehcache</groupId>
         <artifactId>ehcache-core</artifactId>
      </dependency>
      <dependency>
         <groupId>org.slf4j</groupId>
         <artifactId>slf4j-api</artifactId>
      </dependency>
      <dependency>
         <groupId>org.slf4j</groupId>
         <artifactId>jcl-over-slf4j</artifactId>
      </dependency>
      <dependency>
         <groupId>org.slf4j</groupId>
         <artifactId>slf4j-log4j12</artifactId>
      </dependency>
      <dependency>
         <groupId>com.thoughtworks.xstream</groupId>
         <artifactId>xstream</artifactId>
      </dependency>
      <dependency>
         <groupId>javax.mail</groupId>
         <artifactId>mail</artifactId>
      </dependency>
      <dependency>
         <groupId>org.liquibase</groupId>
         <artifactId>liquibase-core</artifactId>
      </dependency>
      <dependency>
         <groupId>org.openmrs.liquibase.ext</groupId>
         <artifactId>modify-column</artifactId>
         <version>2.0.2</version>
      </dependency>
      <dependency>
         <groupId>org.openmrs.liquibase.ext</groupId>
         <artifactId>identity-insert</artifactId>
         <version>1.2.1</version>
      </dependency>
       <dependency>
         <groupId>org.openmrs.liquibase.ext</groupId>
         <artifactId>type-converter</artifactId>
         <version>1.0.1</version>
      </dependency>
      <dependency>
         <groupId>xerces</groupId>
         <artifactId>xercesImpl</artifactId>
      </dependency>
      <dependency>
         <groupId>xml-apis</groupId>
         <artifactId>xml-apis</artifactId>
      </dependency>
      <dependency>
         <groupId>xml-resolver</groupId>
         <artifactId>xml-resolver</artifactId>
      </dependency>
   </dependencies>
   <build>
      <plugins>
         <plugin>
            <groupId>org.apache.maven.plugins</groupId>
            <artifactId>maven-jar-plugin</artifactId>
            <configuration>
               <archive>
                  <manifest>
                     <addClasspath>true</addClasspath>
                  </manifest>
                  <manifestSections>
                     <manifestSection>
                        <name>org/openmrs/util/</name>
                        <manifestEntries>
                           <Package-Title>org.openmrs.util</Package-Title>
                           <Specification-Title>OpenMRS Build Version and Short Version</Specification-Title>
                           <Specification-Vendor>${openmrs.version.long}</Specification-Vendor>
                           <Specification-Version>${openmrs.version.shortnumericonly}</Specification-Version>
                        </manifestEntries>
                     </manifestSection>
                  </manifestSections>
               </archive>
            </configuration>
         </plugin>
         <plugin> 
            <groupId>org.apache.maven.plugins</groupId> 
            <artifactId>maven-surefire-plugin</artifactId> 
            <configuration> 
               <excludes> 
                  <exclude>**/test/*</exclude>
                  <!-- Exclude mail test, slows build, breaks portability with requirements on port 25 -->
                  <exclude>**/notification/MessageServiceTest.java</exclude> 
               </excludes> 
            </configuration> 
         </plugin>
         <plugin>
            <groupId>org.codehaus.mojo</groupId>
            <artifactId>antlr-maven-plugin</artifactId>
            <version>2.1</version>
            <configuration>
               <outputDirectory>src/main/java</outputDirectory>
               <grammars>ArdenRecognizer.g</grammars>
            </configuration>
         </plugin>
         <plugin>
            <groupId>com.googlecode.maven-java-formatter-plugin</groupId>
            <artifactId>maven-java-formatter-plugin</artifactId>
            <executions>
               <execution>
                  <goals>
                     <goal>format</goal>
                  </goals>
               </execution>
            </executions>
         </plugin>
      </plugins>
   </build>
</project><|MERGE_RESOLUTION|>--- conflicted
+++ resolved
@@ -1,23 +1,18 @@
 <project xmlns="http://maven.apache.org/POM/4.0.0" xmlns:xsi="http://www.w3.org/2001/XMLSchema-instance" xsi:schemaLocation="http://maven.apache.org/POM/4.0.0 http://maven.apache.org/maven-v4_0_0.xsd">
    <parent>
       <groupId>org.openmrs</groupId>
-<<<<<<< HEAD
-      <artifactId>openmrsorderentry</artifactId>
-      <version>1.9.0-SNAPSHOT</version>
-=======
       <artifactId>openmrs</artifactId>
       <version>1.10.0-SNAPSHOT</version>
->>>>>>> 5baa7178
    </parent>
    <modelVersion>4.0.0</modelVersion>
    <groupId>org.openmrs.api</groupId>
-   <artifactId>openmrsorderentry-api</artifactId>
+   <artifactId>openmrs-api</artifactId>
    <name>openmrs-api</name>
    <description>The api that is re-used across web and modules</description>
    <dependencies>
       <dependency>
          <groupId>org.openmrs.test</groupId>
-         <artifactId>openmrsorderentry-test</artifactId>
+         <artifactId>openmrs-test</artifactId>
          <version>${project.version}</version>
          <type>pom</type>
          <scope>test</scope>

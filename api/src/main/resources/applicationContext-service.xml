<?xml version="1.0" encoding="UTF-8"?>

<!-- Application context definition for OpenMRS business services. -->
<beans xmlns="http://www.springframework.org/schema/beans"
	   xmlns:xsi="http://www.w3.org/2001/XMLSchema-instance"
	   xmlns:p="http://www.springframework.org/schema/p"
	   xmlns:context="http://www.springframework.org/schema/context"
	   xmlns:jee="http://www.springframework.org/schema/jee"
       xmlns:tx="http://www.springframework.org/schema/tx"
       xmlns:aop="http://www.springframework.org/schema/aop"
       xmlns:util="http://www.springframework.org/schema/util"
       xsi:schemaLocation="http://www.springframework.org/schema/beans
       		http://www.springframework.org/schema/beans/spring-beans-3.0.xsd
			http://www.springframework.org/schema/context
			http://www.springframework.org/schema/context/spring-context-3.0.xsd
			http://www.springframework.org/schema/jee
			http://www.springframework.org/schema/jee/spring-jee-3.0.xsd
			http://www.springframework.org/schema/tx
			http://www.springframework.org/schema/tx/spring-tx-3.0.xsd
			http://www.springframework.org/schema/aop
           	http://www.springframework.org/schema/aop/spring-aop-3.0.xsd
            http://www.springframework.org/schema/util
            http://www.springframework.org/schema/util/spring-util-3.0.xsd">
	<!--  **************************  Transactional Intercepter  *************************  -->
	<!--  	
		Looks for advisors (TransactionAttributeSourceAdvisor) in the context, and automatically 
		creates proxy objects which are the transactional wrappers.  This object looks at every 
		class defined below to see whether it contains the Transactional annotation attribute. 
		NOTE:  I believe this needs to be defined at the top of the file (or before all Transactional
		components) because it needs to do processing on objects after they are initialized. 
	-->
	<bean class="org.springframework.aop.framework.autoproxy.DefaultAdvisorAutoProxyCreator"/>
	<!-- 
		AOP advisor: Contains TransactionAttributeSource which tells Spring what to do (advice) 
		and when to do it (pointcut).  Pointcuts, in our case, are defined by the use of the 
		Transactional annotation attribute.
	-->
	<bean class="org.springframework.transaction.interceptor.TransactionAttributeSourceAdvisor">
		<property name="transactionInterceptor" ref="transactionInterceptor"/>
	</bean>
	<!-- 
		AOP transaction advice: Intercepts method call and wraps it with a transaction.  The 
		transactionAttributeSource is what reads/remembers all Transactional attributes of a given 
		method or class (which is done during initialization)
	-->
	<bean id="transactionInterceptor" class="org.springframework.transaction.interceptor.TransactionInterceptor">
		<property name="transactionManager" ref="transactionManager"/>
		<property name="transactionAttributeSource"><ref local="transactionAttributeSource" /></property>
	</bean>

	<bean class="org.openmrs.api.impl.GlobalLocaleList" id="globalLocaleList"/>
	
	<!--  **************************  EVENT LISTENERS ***************************** -->

	<!--  Clear out the global property listeners list first -->
	<bean id="clearOpenmrsEventListeners" class="org.openmrs.api.EventListeners">
		<property name="globalPropertyListenersToEmpty"><value>false</value></property>
	</bean>
	
	<bean id="openmrsEventListeners" class="org.openmrs.api.EventListeners" depends-on="clearOpenmrsEventListeners">
		<property name="globalPropertyListeners">
			<list value-type="org.openmrs.api.GlobalPropertyListener">
				<bean class="org.openmrs.util.LocaleUtility" />
				<bean class="org.openmrs.util.LocationUtility" />
				<ref bean="globalLocaleList" />
				<ref bean="adminServiceTarget" />
			</list>
		</property>
	</bean>
	
	<!--  **************************  SERVICE CONTEXT CONFIGURATION  *************************  -->

	<!-- Single application context (our own context, not Spring's ApplicationContext -->
	<bean id="serviceContext" class="org.openmrs.api.context.ServiceContext" factory-method="getInstance" destroy-method="destroyInstance">
        <property name="patientService"><ref bean="patientService"/></property>
        <property name="personService"><ref bean="personService"/></property>
        <property name="conceptService"><ref bean="conceptService"/></property>
        <property name="userService"><ref bean="userService"/></property>
        <property name="obsService"><ref bean="obsService"/></property>
        <property name="encounterService"><ref bean="encounterService"/></property>
        <property name="locationService"><ref bean="locationService"/></property>
        <property name="orderService"><ref bean="orderService"/></property>
        <property name="formService"><ref bean="formService"/></property>
        <property name="administrationService"><ref bean="adminService"/></property>
        <property name="datatypeService"><ref bean="datatypeService"/></property>
        <property name="programWorkflowService"><ref bean="programWorkflowService"/></property>
        <property name="patientSetService"><ref bean="patientSetService"/></property>
        <property name="cohortService"><ref bean="cohortService"/></property>
        <property name="messageService"><ref bean="messageService"/></property>
        <property name="serializationService"><ref bean="serializationService"/></property>        
        <property name="schedulerService"><ref bean="schedulerService"/></property>
        <property name="alertService"><ref bean="alertService"/></property>
        <property name="reportService"><ref bean="reportService"/></property>
        <property name="reportObjectService"><ref bean="reportObjectService"/></property>
        <property name="dataSetService"><ref bean="dataSetService"/></property>
        <property name="hl7Service"><ref bean="hL7Service"/></property>
        <property name="ardenService"><ref bean="ardenService"/></property>
        <property name="messageSourceService"><ref bean="messageSourceService"/></property>
        <property name="activeListService"><ref bean="activeListService"/></property>
        <property name="visitService"><ref bean="visitService"/></property>
        <property name="providerService"><ref bean="providerService"/></property>
	</bean>	
	
	<bean id="context" class="org.openmrs.api.context.Context">
        <property name="serviceContext"><ref bean="serviceContext"/></property>
        <property name="contextDAO"><ref bean="contextDAO"/></property>
	</bean>
	
	<!--  **************************  DATA ACCESS OBJECTS  *************************  -->		

	<bean id="contextDAO" class="org.openmrs.api.db.hibernate.HibernateContextDAO">
		<property name="sessionFactory"><ref bean="sessionFactory"/></property>	
	</bean>
	
	<bean id="patientDAO" class="org.openmrs.api.db.hibernate.HibernatePatientDAO">
		<property name="sessionFactory"><ref bean="sessionFactory"/></property>	
	</bean>
	<bean id="personDAO" class="org.openmrs.api.db.hibernate.HibernatePersonDAO">
		<property name="sessionFactory"><ref bean="sessionFactory"/></property>	
	</bean>
	<bean id="conceptDAO" class="org.openmrs.api.db.hibernate.HibernateConceptDAO">
		<property name="sessionFactory"><ref bean="sessionFactory"/></property>	
	</bean>
	<bean id="userDAO" class="org.openmrs.api.db.hibernate.HibernateUserDAO">
		<property name="sessionFactory"><ref bean="sessionFactory"/></property>	
	</bean>
	<bean id="obsDAO" class="org.openmrs.api.db.hibernate.HibernateObsDAO">
		<property name="sessionFactory"><ref bean="sessionFactory"/></property>	
	</bean>
	<bean id="encounterDAO" class="org.openmrs.api.db.hibernate.HibernateEncounterDAO">
		<property name="sessionFactory"><ref bean="sessionFactory"/></property>	
	</bean>
	<bean id="locationDAO" class="org.openmrs.api.db.hibernate.HibernateLocationDAO">
		<property name="sessionFactory"><ref bean="sessionFactory"/></property>	
	</bean>
	<bean id="orderDAO" class="org.openmrs.api.db.hibernate.HibernateOrderDAO">
		<property name="sessionFactory"><ref bean="sessionFactory"/></property>	
	</bean>
	<bean id="formDAO" class="org.openmrs.api.db.hibernate.HibernateFormDAO">
		<property name="sessionFactory"><ref bean="sessionFactory"/></property>	
	</bean>
	<bean id="adminDAO" class="org.openmrs.api.db.hibernate.HibernateAdministrationDAO">
		<property name="sessionFactory"><ref bean="sessionFactory"/></property>	
	</bean>
	<bean id="noteDAO" class="org.openmrs.api.db.hibernate.HibernateNoteDAO">
		<property name="sessionFactory"><ref bean="sessionFactory"/></property>	
	</bean>
	<bean id="programWorkflowDAO" class="org.openmrs.api.db.hibernate.HibernateProgramWorkflowDAO">
		<property name="sessionFactory"><ref bean="sessionFactory"/></property>	
	</bean>
	<bean id="templateDAO" class="org.openmrs.api.db.hibernate.HibernateTemplateDAO">
		<property name="sessionFactory"><ref bean="sessionFactory"/></property>	
	</bean>
	<bean id="patientSetDAO" class="org.openmrs.api.db.hibernate.HibernatePatientSetDAO">
		<property name="sessionFactory"><ref bean="sessionFactory"/></property>	
	</bean>
	<bean id="cohortDAO" class="org.openmrs.api.db.hibernate.HibernateCohortDAO">
		<property name="sessionFactory"><ref bean="sessionFactory"/></property>	
	</bean>
	<bean id="serializedObjectDAO" class="org.openmrs.api.db.hibernate.HibernateSerializedObjectDAO" factory-method="getInstance">
		<property name="sessionFactory"><ref bean="sessionFactory"/></property>
		<property name="supportedTypes">
			<list></list>
		</property>
	</bean>
	<bean id="datatypeDAO" class="org.openmrs.api.db.hibernate.HibernateDatatypeDAO">
		<property name="sessionFactory"><ref bean="sessionFactory"/></property>
	</bean>
	<bean id="schedulerDAO" class="org.openmrs.scheduler.db.hibernate.HibernateSchedulerDAO">
		<property name="sessionFactory"><ref bean="sessionFactory"/></property>	
	</bean>
	<bean id="alertDAO" class="org.openmrs.notification.db.hibernate.HibernateAlertDAO">
		<property name="sessionFactory"><ref bean="sessionFactory"/></property>	
	</bean>
	<bean id="reportDAO" class="org.openmrs.report.db.hibernate.HibernateReportDAO">
		<property name="sessionFactory"><ref bean="sessionFactory"/></property>	
	</bean>
	<bean id="reportObjectDAO" class="org.openmrs.reporting.db.hibernate.HibernateReportObjectDAO">
		<property name="sessionFactory"><ref bean="sessionFactory"/></property>	
	</bean>
	<bean id="hL7DAO" class="org.openmrs.hl7.db.hibernate.HibernateHL7DAO">
		<property name="sessionFactory"><ref bean="sessionFactory"/></property>	
	</bean>
	<bean id="activeListDAO" class="org.openmrs.api.db.hibernate.HibernateActiveListDAO">
		<property name="sessionFactory"><ref bean="sessionFactory"/></property>	
	</bean>
	<bean id="visitDAO" class="org.openmrs.api.db.hibernate.HibernateVisitDAO">
        <property name="sessionFactory"><ref bean="sessionFactory"/></property>
    </bean>
	<bean id="providerDAO" class="org.openmrs.api.db.hibernate.HibernateProviderDAO">
        <property name="sessionFactory"><ref bean="sessionFactory"/></property>
    </bean>
	

	<!--  **************************  SCHEDULER SERVICE  *************************  -->
	<!-- 
		Note that we have circular dependency between service and context object.
		There's nothing we could do about this.  
	-->
	<bean id="patientServiceTarget" class="org.openmrs.api.impl.PatientServiceImpl">
		<property name="patientDAO"><ref bean="patientDAO"/></property>	
		<property name="identifierValidators">
			<map>
				<entry>
					<key><value>org.openmrs.patient.impl.LuhnIdentifierValidator</value></key>
					<bean class="org.openmrs.patient.impl.LuhnIdentifierValidator"/>
				</entry>
				<entry>
					<key><value>org.openmrs.patient.impl.VerhoeffIdentifierValidator</value></key>
					<bean class="org.openmrs.patient.impl.VerhoeffIdentifierValidator"/>
				</entry>
			</map>
		</property>
	</bean>
	<bean id="personServiceTarget" class="org.openmrs.api.impl.PersonServiceImpl">
		<property name="personDAO"><ref bean="personDAO"/></property>	
	</bean>
	<bean id="conceptServiceTarget" class="org.openmrs.api.impl.ConceptServiceImpl">
		<property name="conceptDAO"><ref bean="conceptDAO"/></property>	
	</bean>
	<bean id="userServiceTarget" class="org.openmrs.api.impl.UserServiceImpl">
		<property name="userDAO"><ref bean="userDAO"/></property>	
	</bean>
	<bean id="obsServiceTarget" class="org.openmrs.api.impl.ObsServiceImpl">
		<property name="obsDAO"><ref bean="obsDAO"/></property>	
        <property name="handlers">
            <map>
                <entry>
                    <key><value>ImageHandler</value></key>
                    <bean class="org.openmrs.obs.handler.ImageHandler"/>
                </entry>
                <entry>
                    <key><value>TextHandler</value></key>
                    <bean class="org.openmrs.obs.handler.TextHandler"/>
                </entry>
                 <entry>
                    <key><value>BinaryDataHandler</value></key>
                    <bean class="org.openmrs.obs.handler.BinaryDataHandler"/>
                </entry>
                 <entry>
                    <key><value>BinaryStreamHandler</value></key>
                    <bean class="org.openmrs.obs.handler.BinaryStreamHandler"/>
                </entry>
            </map>
        </property>
	</bean>
	<bean id="encounterServiceTarget" class="org.openmrs.api.impl.EncounterServiceImpl">
		<property name="encounterDAO"><ref bean="encounterDAO"/></property>	
	</bean>
	<bean id="locationServiceTarget" class="org.openmrs.api.impl.LocationServiceImpl">
		<property name="locationDAO"><ref bean="locationDAO"/></property>	
	</bean>
	<bean id="orderServiceTarget" class="org.openmrs.api.impl.OrderServiceImpl">
		<property name="orderDAO"><ref bean="orderDAO"/></property>
	</bean>
	<bean id="formServiceTarget" class="org.openmrs.api.impl.FormServiceImpl">
		<property name="formDAO"><ref bean="formDAO"/></property>	
	</bean>
	<bean id="adminServiceTarget" class="org.openmrs.api.impl.AdministrationServiceImpl">
		<property name="administrationDAO"><ref bean="adminDAO"/></property>	
		<property name="eventListeners"><ref bean="openmrsEventListeners"/></property>
		<property name="globalLocaleList"><ref bean="globalLocaleList"/></property>
	</bean>
	<bean id="datatypeServiceTarget" class="org.openmrs.api.impl.DatatypeServiceImpl">
		<property name="dao"><ref bean="datatypeDAO"/></property>
	</bean>
	<bean id="programWorkflowServiceTarget" class="org.openmrs.api.impl.ProgramWorkflowServiceImpl">
		<property name="programWorkflowDAO"><ref bean="programWorkflowDAO"/></property>	
	</bean>
	<bean id="patientSetServiceTarget" class="org.openmrs.api.impl.PatientSetServiceImpl">
		<property name="patientSetDAO"><ref bean="patientSetDAO"/></property>	
	</bean>
	<bean id="activeListServiceTarget" class="org.openmrs.api.impl.ActiveListServiceImpl">
		<property name="activeListDAO"><ref bean="activeListDAO"/></property>	
	</bean>
	<bean id="visitServiceTarget" class="org.openmrs.api.impl.VisitServiceImpl">
        <property name="visitDAO"><ref bean="visitDAO"/></property>
	</bean>
	<bean id="providerServiceTarget" class="org.openmrs.api.impl.ProviderServiceImpl">
        <property name="providerDAO"><ref bean="providerDAO"/></property>
	</bean>	
	
	<!-- Cohort Service setup -->
	<bean id="cohortServiceTarget" class="org.openmrs.api.impl.CohortServiceImpl">
		<property name="cohortDAO"><ref bean="cohortDAO"/></property>
		<property name="cohortDefinitionProviders">
			<map>
				<entry>
					<key><value>org.openmrs.reporting.PatientSearch</value></key>
					<bean class="org.openmrs.cohort.impl.PatientSearchCohortDefinitionProvider"/>
				</entry>
				<entry>
					<key><value>org.openmrs.cohort.StaticCohortDefinition</value></key>
					<bean class="org.openmrs.cohort.impl.StaticCohortDefinitionProvider"/>
				</entry>
			</map>
		</property>
	</bean>
	<!-- /Cohort Service setup -->
	
	<bean id="schedulerServiceTarget" class="org.openmrs.scheduler.timer.TimerSchedulerServiceImpl">
		<property name="schedulerDAO"><ref bean="schedulerDAO"/></property>	
	</bean>
	<bean id="alertServiceTarget" class="org.openmrs.notification.impl.AlertServiceImpl">
		<property name="alertDAO"><ref bean="alertDAO"/></property>	
	</bean>
	<bean id="messageServiceTarget" class="org.openmrs.notification.impl.MessageServiceImpl">
		<property name="templateDAO"><ref bean="templateDAO"/></property>	
	</bean>
	<bean id="reportObjectServiceTarget" class="org.openmrs.reporting.impl.ReportObjectServiceImpl">
		<property name="reportObjectDAO"><ref bean="reportObjectDAO"/></property>	
	</bean>
	
	
	<!-- ReportService setup -->
	<bean id="reportServiceTarget" class="org.openmrs.report.impl.ReportServiceImpl">
		<property name="reportDAO"><ref bean="reportDAO"/></property>	
		<property name="renderers">
			<map>
				<entry>
					<key><value>org.openmrs.report.impl.TsvReportRenderer</value></key>
					<bean class="org.openmrs.report.impl.TsvReportRenderer"/>
				</entry>
				<entry>
					<key><value>org.openmrs.report.impl.CsvReportRenderer</value></key>
					<bean class="org.openmrs.report.impl.CsvReportRenderer"/>
				</entry>
			</map>
		</property>
	</bean>
	<!-- /ReportService setup -->

	<!-- SerializationService setup -->
	<bean id="serializationServiceTarget" class="org.openmrs.api.impl.SerializationServiceImpl">
		<property name="serializers">
			<list>
                <bean class="org.openmrs.serialization.SimpleXStreamSerializer"/>
			</list>
		</property>
	</bean>
	<!-- /SerializationService setup -->
	
	
	<!-- Data Set Service Setup -->
	<bean id="dataSetServiceTarget" class="org.openmrs.report.impl.DataSetServiceImpl">
		<property name="providers">
			<list>
				<bean class="org.openmrs.report.CohortDataSetProvider"/>
				<bean class="org.openmrs.report.RowPerObsDataSetProvider"/>
				<bean class="org.openmrs.report.RowPerProgramEnrollmentDataSetProvider"/>
			</list>
		</property>
	</bean>
	<!-- /Data Set Service setup -->
	
	
	<bean id="hL7ServiceTarget" class="org.openmrs.hl7.impl.HL7ServiceImpl" factory-method="getInstance">
		<property name="HL7DAO"><ref bean="hL7DAO"/></property>
		<property name="parser"><bean class="ca.uhn.hl7v2.parser.GenericParser" /></property>
		<property name="router"><bean class="ca.uhn.hl7v2.app.MessageTypeRouter" /></property>
		<property name="HL7Handlers">
			<map>
				<entry key="ORU_R01"><bean class="org.openmrs.hl7.handler.ORUR01Handler"/></entry>
				<entry key="ADT_A28"><bean class="org.openmrs.hl7.handler.ADTA28Handler"/></entry>
			</map>
		</property>
	</bean>
	
	<bean id="ardenServiceTarget" class="org.openmrs.arden.impl.ArdenServiceImpl">
	</bean>
	
	<bean id="messageSourceServiceTarget" class="org.openmrs.messagesource.impl.MessageSourceServiceImpl">
		<property name="activeMessageSource"><ref bean="mutableResourceBundleMessageSource"/>
		</property>
	</bean>
	
	<bean id="transactionAttributeSource" class="org.springframework.transaction.annotation.AnnotationTransactionAttributeSource"/>
		
	<bean id="mutableResourceBundleMessageSource" class="org.openmrs.messagesource.impl.MutableResourceBundleMessageSource">
		<property name="basenames">
			<!--  ABKTODO: Ugh. Presumes to be in a web application... -->
			<list>
				<value>/WEB-INF/custom_messages</value>
				<value>/WEB-INF/module_messages</value>
				<value>/WEB-INF/messages</value>
			</list>
		</property>
		<property name="useCodeAsDefaultMessage"><value>true</value></property>
		<property name="cacheSeconds" value="5" />
		<property name="defaultEncoding"><value>UTF-8</value></property>
	</bean>
	
	<bean id="patientService" class="org.springframework.transaction.interceptor.TransactionProxyFactoryBean">
		<property name="transactionManager"><ref local="transactionManager"/></property>
		<property name="target"><ref local="patientServiceTarget"/></property>
		<property name="preInterceptors">
			<ref local="serviceInterceptors" />
		</property>
		<property name="transactionAttributeSource"><ref local="transactionAttributeSource" /></property>
	</bean>
	<bean id="personService" class="org.springframework.transaction.interceptor.TransactionProxyFactoryBean">
		<property name="transactionManager"><ref local="transactionManager"/></property>
		<property name="target"><ref local="personServiceTarget"/></property>
		<property name="preInterceptors">
			<ref local="serviceInterceptors" />
		</property>
		<property name="transactionAttributeSource"><ref local="transactionAttributeSource" /></property>
	</bean>
	<bean id="conceptService" class="org.springframework.transaction.interceptor.TransactionProxyFactoryBean">
		<property name="transactionManager"><ref local="transactionManager"/></property>
		<property name="target"><ref local="conceptServiceTarget"/></property>
		<property name="preInterceptors">
			<ref local="serviceInterceptors" />
		</property>
		<property name="transactionAttributeSource"><ref local="transactionAttributeSource" /></property>
	</bean>
	<bean id="userService" class="org.springframework.transaction.interceptor.TransactionProxyFactoryBean">
		<property name="transactionManager"><ref local="transactionManager"/></property>
		<property name="target"><ref local="userServiceTarget"/></property>
		<property name="preInterceptors">
			<ref local="serviceInterceptors" />
		</property>
		<property name="transactionAttributeSource"><ref local="transactionAttributeSource" /></property>
	</bean>
	<bean id="obsService" class="org.springframework.transaction.interceptor.TransactionProxyFactoryBean">
		<property name="transactionManager"><ref local="transactionManager"/></property>
		<property name="target"><ref local="obsServiceTarget"/></property>
		<property name="preInterceptors">
			<ref local="serviceInterceptors" />
		</property>
		<property name="transactionAttributeSource"><ref local="transactionAttributeSource" /></property>
	</bean>
	<bean id="encounterService" class="org.springframework.transaction.interceptor.TransactionProxyFactoryBean">
		<property name="transactionManager"><ref local="transactionManager"/></property>
		<property name="target"><ref local="encounterServiceTarget"/></property>
		<property name="preInterceptors">
			<ref local="serviceInterceptors" />
		</property>
		<property name="transactionAttributeSource"><ref local="transactionAttributeSource" /></property>
	</bean>
	<bean id="locationService" class="org.springframework.transaction.interceptor.TransactionProxyFactoryBean">
		<property name="transactionManager"><ref local="transactionManager"/></property>
		<property name="target"><ref local="locationServiceTarget"/></property>
		<property name="preInterceptors">
			<ref local="serviceInterceptors" />
		</property>
		<property name="transactionAttributeSource"><ref local="transactionAttributeSource" /></property>
	</bean>
	<bean id="orderService" class="org.springframework.transaction.interceptor.TransactionProxyFactoryBean">
		<property name="transactionManager"><ref local="transactionManager"/></property>
		<property name="target"><ref local="orderServiceTarget"/></property>
		<property name="preInterceptors">
			<ref local="serviceInterceptors" />
		</property>
		<property name="transactionAttributeSource"><ref local="transactionAttributeSource" /></property>
	</bean>
	<bean id="formService" class="org.springframework.transaction.interceptor.TransactionProxyFactoryBean">
		<property name="transactionManager"><ref local="transactionManager"/></property>
		<property name="target"><ref local="formServiceTarget"/></property>
		<property name="preInterceptors">
			<ref local="serviceInterceptors" />
		</property>
		<property name="transactionAttributeSource"><ref local="transactionAttributeSource" /></property>
	</bean>
	<bean id="adminService" class="org.springframework.transaction.interceptor.TransactionProxyFactoryBean">
		<property name="transactionManager"><ref local="transactionManager"/></property>
		<property name="target"><ref local="adminServiceTarget"/></property>
		<property name="preInterceptors">
			<ref local="serviceInterceptors" />
		</property>
		<property name="transactionAttributeSource"><ref local="transactionAttributeSource" /></property>
	</bean>
	<bean id="datatypeService" class="org.springframework.transaction.interceptor.TransactionProxyFactoryBean">
        <property name="transactionManager"><ref local="transactionManager"/></property>
        <property name="target"><ref local="datatypeServiceTarget"/></property>
        <property name="preInterceptors">
            <ref local="serviceInterceptors" />
        </property>
        <!-- This service is not transactional, at least not yet, so maybe we can remove this -->
        <property name="transactionAttributeSource"><ref local="transactionAttributeSource" /></property>
    </bean>
	<bean id="programWorkflowService" class="org.springframework.transaction.interceptor.TransactionProxyFactoryBean">
		<property name="transactionManager"><ref local="transactionManager"/></property>
		<property name="target"><ref local="programWorkflowServiceTarget"/></property>
		<property name="preInterceptors">
			<ref local="serviceInterceptors" />
		</property>
		<property name="transactionAttributeSource"><ref local="transactionAttributeSource" /></property>
	</bean>
	<bean id="messageService" class="org.springframework.transaction.interceptor.TransactionProxyFactoryBean">
		<property name="transactionManager"><ref local="transactionManager"/></property>
		<property name="target"><ref local="messageServiceTarget"/></property>
		<property name="preInterceptors">
			<ref local="serviceInterceptors" />
		</property>
		<property name="transactionAttributeSource"><ref local="transactionAttributeSource" /></property>
	</bean>
	<bean id="patientSetService" class="org.springframework.transaction.interceptor.TransactionProxyFactoryBean">
		<property name="transactionManager"><ref local="transactionManager"/></property>
		<property name="target"><ref local="patientSetServiceTarget"/></property>
		<property name="preInterceptors">
			<ref local="serviceInterceptors" />
		</property>
		<property name="transactionAttributeSource"><ref local="transactionAttributeSource" /></property>
	</bean>
	<bean id="cohortService" class="org.springframework.transaction.interceptor.TransactionProxyFactoryBean">
		<property name="transactionManager"><ref local="transactionManager"/></property>
		<property name="target"><ref local="cohortServiceTarget"/></property>
		<property name="preInterceptors">
			<ref local="serviceInterceptors" />
		</property>
		<property name="transactionAttributeSource"><ref local="transactionAttributeSource" /></property>
	</bean>
	<bean id="schedulerService" class="org.springframework.transaction.interceptor.TransactionProxyFactoryBean">
		<property name="transactionManager"><ref local="transactionManager"/></property>
		<property name="target"><ref local="schedulerServiceTarget"/></property>
		<property name="preInterceptors">
			<ref local="serviceInterceptors" />
		</property>
		<property name="transactionAttributeSource"><ref local="transactionAttributeSource" /></property>
	</bean>
	<bean id="alertService" class="org.springframework.transaction.interceptor.TransactionProxyFactoryBean">
		<property name="transactionManager"><ref local="transactionManager"/></property>
		<property name="target"><ref local="alertServiceTarget"/></property>
		<property name="preInterceptors">
			<ref local="serviceInterceptors" />
		</property>
		<property name="transactionAttributeSource"><ref local="transactionAttributeSource" /></property>
	</bean>
	<bean id="reportService" class="org.springframework.transaction.interceptor.TransactionProxyFactoryBean">
		<property name="transactionManager"><ref local="transactionManager"/></property>
		<property name="target"><ref local="reportServiceTarget"/></property>
		<property name="preInterceptors">
			<ref local="serviceInterceptors" />
		</property>
		<property name="transactionAttributeSource"><ref local="transactionAttributeSource" /></property>
	</bean>
	<bean id="reportObjectService" class="org.springframework.transaction.interceptor.TransactionProxyFactoryBean">
		<property name="transactionManager"><ref local="transactionManager"/></property>
		<property name="target"><ref local="reportObjectServiceTarget"/></property>
		<property name="preInterceptors">
			<ref local="serviceInterceptors" />
		</property>
		<property name="transactionAttributeSource"><ref local="transactionAttributeSource" /></property>
	</bean>
	<bean id="serializationService" class="org.springframework.transaction.interceptor.TransactionProxyFactoryBean">
		<property name="transactionManager"><ref local="transactionManager"/></property>
		<property name="target"><ref local="serializationServiceTarget"/></property>
		<property name="preInterceptors">
			<ref local="serviceInterceptors" />
		</property>
		<property name="transactionAttributeSource">
			<bean class="org.springframework.transaction.annotation.AnnotationTransactionAttributeSource"/>
		</property>
	</bean>
	<bean id="dataSetService" class="org.springframework.transaction.interceptor.TransactionProxyFactoryBean">
		<property name="transactionManager"><ref local="transactionManager"/></property>
		<property name="target"><ref local="dataSetServiceTarget"/></property>
		<property name="preInterceptors">
			<ref local="serviceInterceptors" />
		</property>
		<property name="transactionAttributeSource"><ref local="transactionAttributeSource" /></property>
	</bean>
	<bean id="hL7Service" class="org.springframework.transaction.interceptor.TransactionProxyFactoryBean">
		<property name="transactionManager"><ref local="transactionManager"/></property>
		<property name="target"><ref local="hL7ServiceTarget"/></property>
		<property name="preInterceptors">
			<ref local="serviceInterceptors" />
		</property>
		<property name="transactionAttributeSource"><ref local="transactionAttributeSource" /></property>
	</bean>
	<bean id="ardenService" class="org.springframework.transaction.interceptor.TransactionProxyFactoryBean">
		<property name="transactionManager"><ref local="transactionManager"/></property>
		<property name="target"><ref local="ardenServiceTarget"/></property>
		<property name="preInterceptors">
			<ref local="serviceInterceptors" />
		</property>
		<property name="transactionAttributeSource"><ref local="transactionAttributeSource" /></property>
	</bean>
	<bean id="messageSourceService" class="org.springframework.transaction.interceptor.TransactionProxyFactoryBean">
		<property name="transactionManager"><ref local="transactionManager"/></property>
		<property name="target"><ref local="messageSourceServiceTarget"/></property>
		<property name="preInterceptors">
			<ref local="serviceInterceptors" />
		</property>
		<property name="transactionAttributeSource"><ref local="transactionAttributeSource" /></property>
	</bean>
	<bean id="activeListService" class="org.springframework.transaction.interceptor.TransactionProxyFactoryBean">
		<property name="transactionManager"><ref local="transactionManager"/></property>
		<property name="target"><ref local="activeListServiceTarget"/></property>
		<property name="preInterceptors">
			<ref local="serviceInterceptors" />
		</property>
		<property name="transactionAttributeSource"><ref local="transactionAttributeSource" /></property>
	</bean>
	<bean id="visitService" class="org.springframework.transaction.interceptor.TransactionProxyFactoryBean">
	    <property name="transactionManager"><ref local="transactionManager"/></property>
	    <property name="target"><ref local="visitServiceTarget"/></property>
	    <property name="preInterceptors">
	        <ref local="serviceInterceptors"/>
	    </property>
	    <property name="transactionAttributeSource"><ref local="transactionAttributeSource"/></property>
    </bean>
	<bean id="providerService" class="org.springframework.transaction.interceptor.TransactionProxyFactoryBean">
	    <property name="transactionManager"><ref local="transactionManager"/></property>
	    <property name="target"><ref local="providerServiceTarget"/></property>
	    <property name="preInterceptors">
	        <ref local="serviceInterceptors"/>
	    </property>
	    <property name="transactionAttributeSource"><ref local="transactionAttributeSource"/></property>
    </bean>
	
	
	<!--
		Scheduler service bean pool.
	--><!--
	<bean id="schedulerServicePool" class="org.springframework.aop.target.CommonsPoolTargetSource">
		<property name="targetBeanName"><value>schedulerServiceTarget</value></property>
		<property name="maxSize"><value>10</value></property>
	</bean>
	--><!-- 
		Scheduler service 
	--><!--
	<bean id="schedulerService" class="org.springframework.aop.framework.ProxyFactoryBean">
		<property name="targetSource"><ref local="schedulerServicePool"/></property>
	</bean>
	-->

	<!--  **************************  SERVICE INTERCEPTORS  *************************  -->
	<!-- AOP before advice that authorizes users according to annotations -->
	<bean id="authorizationInterceptor" class="org.openmrs.aop.AuthorizationAdvice"/>
	<!-- AOP "around" advisor that prints logging messages for service methods -->
	<bean id="loggingInterceptor" class="org.openmrs.aop.LoggingAdvice"/>
	<!-- AOP before advice that calls the SetRequiredDataHandler methods -->
	<bean id="requiredDataInterceptor" class="org.openmrs.aop.RequiredDataAdvice"/>

	<util:list id="serviceInterceptors">
		<ref local="authorizationInterceptor"/>
		<ref local="requiredDataInterceptor"/>
		<ref local="loggingInterceptor"/>
	</util:list>
	
	
	<!--  **************************  SESSION FACTORY  *************************  -->
	
	<util:list id="moduleTestingMappingJarLocations">
		
	</util:list>
	
	<bean id="mappingJarResources" class="org.springframework.beans.factory.config.ListFactoryBean" parent="moduleTestingMappingJarLocations">
		<property name="sourceList">
			<list merge="true">
			
			</list>
		</property>
	</bean>
	
	<!-- will be autowired to the HibernateSessionFactoryBean by type -->
	<!-- interceptors are used in order of name, this needs to be one of the first and should be since auditable happens to start with 'a' -->
	<bean id="auditableInterceptor" class="org.openmrs.api.db.hibernate.AuditableInterceptor" />
	
	<bean id="sessionFactory" class="org.openmrs.api.db.hibernate.HibernateSessionFactoryBean">
		<property name="configLocations">
			<list>
				<value>classpath:hibernate.cfg.xml</value>
			</list>
		</property>
		<property name="mappingJarLocations">
			<ref bean="mappingJarResources" />
		</property>
		<!--  default properties must be set in the hibernate.default.properties -->
	</bean>

	<!--  **************************  TRANSACTION MANAGER CONFIGURATION  *************************  -->

	<bean id="transactionManager" class="org.springframework.orm.hibernate3.HibernateTransactionManager">
		<property name="sessionFactory"><ref local="sessionFactory"/></property>
	</bean>


	<!--  ******************************  MESSAGE SERVICES  ****************************** -->
	
	<!-- Messaging Service -->
	<!--
    <bean id="messageService" class="org.openmrs.notification.impl.MessageServiceImpl">
        <property name="daoContext">
        	<ref bean="daoContext"/>
        </property>

        <property name="messagePreparator">
			<bean id="mailMessagePreparator" class="org.openmrs.notification.mail.velocity.VelocityMessagePreparator"/>
		</property>        

        <property name="messageSender">
			<bean id="mailMessageSender" class="org.openmrs.notification.mail.MailMessageSender">
				<property name="mailSession">
					<bean id="mailSession" class="org.springframework.jndi.JndiObjectFactoryBean">
					    <property name="jndiName"><value>java:comp/env/mail/OpenmrsMailSession</value></property>
					</bean>
				</property>
			</bean> 		
		</property>
    </bean>   
	-->		


	<!--  **************************  REPORT OBJECT FACTORY CONFIGURATION  *************************  -->
	<!-- Configuration for reporting module - sets up the report object factory and admin interface -->

	<bean id="patientCharacteristicFilterModule" class="org.openmrs.reporting.ReportObjectFactoryModule">
		<property name="name"><value>PatientCharacteristicFilter</value></property>
		<property name="displayName"><value>Patient Characteristic Filter</value></property>
		<property name="className"><value>org.openmrs.reporting.PatientCharacteristicFilter</value></property>
		<property name="type"><value>Patient Filter</value></property>
		<property name="validatorClass"><value>org.openmrs.reporting.PatientCharacteristicFilterValidator</value></property>
	</bean>
	
	<bean id="numericObsPatientFilterModule" class="org.openmrs.reporting.ReportObjectFactoryModule">
		<property name="name"><value>NumericObsPatientFilter</value></property>
		<property name="displayName"><value>Numeric Observation Patient Filter</value></property>
		<property name="className"><value>org.openmrs.reporting.NumericObsPatientFilter</value></property>
		<property name="type"><value>Patient Filter</value></property>
		<property name="validatorClass"><value>org.openmrs.reporting.NumericObsPatientFilterValidator</value></property>
	</bean>

	<bean id="shortDescriptionProducerModule" class="org.openmrs.reporting.ReportObjectFactoryModule">
		<property name="name"><value>ShortDescriptionProducer</value></property>
		<property name="displayName"><value>Short Description Producer</value></property>
		<property name="className"><value>org.openmrs.reporting.ShortDescriptionProducer</value></property>
		<property name="type"><value>Patient Data Producer</value></property>
		<property name="validatorClass"><value>org.openmrs.reporting.ShortDescriptionProducerValidator</value></property>
	</bean>

	<!--  **************************  VALIDATOR CONFIGURATION  *************************  -->
	<!--  Configuration for all openmrs validators                                        -->
	
	<bean id="personValidator" class="org.openmrs.validator.PersonValidator" />
	<bean id="patientValidator" class="org.openmrs.validator.PatientValidator" />
	<bean id="locationValidator" class="org.openmrs.validator.LocationValidator"/>
	<bean id="personNameValidator" class="org.openmrs.validator.PersonNameValidator" />
	<bean id="patientIdentifierValidator" class="org.openmrs.validator.PatientIdentifierValidator" />
	<bean id="patientIdentifierTypeValidator" class="org.openmrs.validator.PatientIdentifierTypeValidator" />
	<bean id="personAttributeTypeValidator" class="org.openmrs.validator.PersonAttributeTypeValidator" />
	<bean id="userValidator" class="org.openmrs.validator.UserValidator" />
	<bean id="roleValidator" class="org.openmrs.validator.RoleValidator" />
	<bean id="privilegeValidator" class="org.openmrs.validator.PrivilegeValidator" />
	<bean id="encounterTypeValidator" class="org.openmrs.validator.EncounterTypeValidator" />
	<bean id="conceptClassValidator" class="org.openmrs.validator.ConceptClassValidator" />
	<bean id="conceptDatatypeValidator" class="org.openmrs.validator.ConceptDatatypeValidator" />
	<bean id="formEditValidator" class="org.openmrs.validator.FormValidator" />
	<bean id="fieldTypeValidator" class="org.openmrs.validator.FieldTypeValidator" />
	<bean id="programValidator" class="org.openmrs.validator.ProgramValidator" />
	<bean id="stateConversionValidator" class="org.openmrs.validator.StateConversionValidator" />
	<bean id="taskValidator" class="org.openmrs.validator.SchedulerFormValidator" />
	<bean id="obsValidator" class="org.openmrs.validator.ObsValidator" />
	<bean id="orderValidator" class="org.openmrs.validator.OrderValidator" />
	<bean id="drugOrderValidator" class="org.openmrs.validator.DrugOrderValidator" />
	<bean id="requireNameValidator" class="org.openmrs.validator.RequireNameValidator"/>
	<bean id="conceptDrugValidator" class="org.openmrs.validator.ConceptDrugValidator"/>
	<bean id="hl7SourceValidator" class="org.openmrs.validator.HL7SourceValidator"/>
	<bean id="personAddressValidator" class="org.openmrs.validator.PersonAddressValidator"/>
	<bean id="visitTypeValidator" class="org.openmrs.validator.VisitTypeValidator" />
	<bean id="visitAttributeTypeValidator" class="org.openmrs.validator.VisitAttributeTypeValidator" />
	<bean id="providerAttributeTypeValidator" class="org.openmrs.validator.ProviderAttributeTypeValidator" />	
	<bean id="encounterValidator" class="org.openmrs.validator.EncounterValidator" />
<<<<<<< HEAD
	<bean id="orderGroupValidator" class="org.openmrs.validator.OrderGroupValidator" />
	
=======
	<bean id="locationAttributeTypeValidator" class="org.openmrs.validator.LocationAttributeTypeValidator" />
	<bean id="providerValidator" class="org.openmrs.validator.ProviderValidator" />
	<bean id="patientProgramValidator" class="org.openmrs.validator.PatientProgramValidator" />
	<bean id="conceptValidator" class="org.openmrs.validator.ConceptValidator" />
	<bean id="personMergeLogValidator" class="org.openmrs.validator.PersonMergeLogValidator" />
	<bean id="conceptReferenceTermValidator" class="org.openmrs.validator.ConceptReferenceTermValidator" />
	<bean id="conceptMapTypeValidator" class="org.openmrs.validator.ConceptMapTypeValidator" />
>>>>>>> 5baa7178

	<!--  ************************ END VALIDATOR CONFIGURATION  ************************  -->
	
	<context:component-scan base-package="org.openmrs">
		<context:include-filter type="annotation" expression="org.openmrs.annotation.Handler"/>
		<context:exclude-filter type="custom" expression="org.openmrs.util.TestTypeFilter"/> <!-- Excludes classes with unit test super classes -->
	</context:component-scan>
    
</beans>
<|MERGE_RESOLUTION|>--- conflicted
+++ resolved
@@ -1,786 +1,782 @@
-<?xml version="1.0" encoding="UTF-8"?>
-
-<!-- Application context definition for OpenMRS business services. -->
-<beans xmlns="http://www.springframework.org/schema/beans"
-	   xmlns:xsi="http://www.w3.org/2001/XMLSchema-instance"
-	   xmlns:p="http://www.springframework.org/schema/p"
-	   xmlns:context="http://www.springframework.org/schema/context"
-	   xmlns:jee="http://www.springframework.org/schema/jee"
-       xmlns:tx="http://www.springframework.org/schema/tx"
-       xmlns:aop="http://www.springframework.org/schema/aop"
-       xmlns:util="http://www.springframework.org/schema/util"
-       xsi:schemaLocation="http://www.springframework.org/schema/beans
-       		http://www.springframework.org/schema/beans/spring-beans-3.0.xsd
-			http://www.springframework.org/schema/context
-			http://www.springframework.org/schema/context/spring-context-3.0.xsd
-			http://www.springframework.org/schema/jee
-			http://www.springframework.org/schema/jee/spring-jee-3.0.xsd
-			http://www.springframework.org/schema/tx
-			http://www.springframework.org/schema/tx/spring-tx-3.0.xsd
-			http://www.springframework.org/schema/aop
-           	http://www.springframework.org/schema/aop/spring-aop-3.0.xsd
-            http://www.springframework.org/schema/util
-            http://www.springframework.org/schema/util/spring-util-3.0.xsd">
-	<!--  **************************  Transactional Intercepter  *************************  -->
-	<!--  	
-		Looks for advisors (TransactionAttributeSourceAdvisor) in the context, and automatically 
-		creates proxy objects which are the transactional wrappers.  This object looks at every 
-		class defined below to see whether it contains the Transactional annotation attribute. 
-		NOTE:  I believe this needs to be defined at the top of the file (or before all Transactional
-		components) because it needs to do processing on objects after they are initialized. 
-	-->
-	<bean class="org.springframework.aop.framework.autoproxy.DefaultAdvisorAutoProxyCreator"/>
-	<!-- 
-		AOP advisor: Contains TransactionAttributeSource which tells Spring what to do (advice) 
-		and when to do it (pointcut).  Pointcuts, in our case, are defined by the use of the 
-		Transactional annotation attribute.
-	-->
-	<bean class="org.springframework.transaction.interceptor.TransactionAttributeSourceAdvisor">
-		<property name="transactionInterceptor" ref="transactionInterceptor"/>
-	</bean>
-	<!-- 
-		AOP transaction advice: Intercepts method call and wraps it with a transaction.  The 
-		transactionAttributeSource is what reads/remembers all Transactional attributes of a given 
-		method or class (which is done during initialization)
-	-->
-	<bean id="transactionInterceptor" class="org.springframework.transaction.interceptor.TransactionInterceptor">
-		<property name="transactionManager" ref="transactionManager"/>
-		<property name="transactionAttributeSource"><ref local="transactionAttributeSource" /></property>
-	</bean>
-
-	<bean class="org.openmrs.api.impl.GlobalLocaleList" id="globalLocaleList"/>
-	
-	<!--  **************************  EVENT LISTENERS ***************************** -->
-
-	<!--  Clear out the global property listeners list first -->
-	<bean id="clearOpenmrsEventListeners" class="org.openmrs.api.EventListeners">
-		<property name="globalPropertyListenersToEmpty"><value>false</value></property>
-	</bean>
-	
-	<bean id="openmrsEventListeners" class="org.openmrs.api.EventListeners" depends-on="clearOpenmrsEventListeners">
-		<property name="globalPropertyListeners">
-			<list value-type="org.openmrs.api.GlobalPropertyListener">
-				<bean class="org.openmrs.util.LocaleUtility" />
-				<bean class="org.openmrs.util.LocationUtility" />
-				<ref bean="globalLocaleList" />
-				<ref bean="adminServiceTarget" />
-			</list>
-		</property>
-	</bean>
-	
-	<!--  **************************  SERVICE CONTEXT CONFIGURATION  *************************  -->
-
-	<!-- Single application context (our own context, not Spring's ApplicationContext -->
-	<bean id="serviceContext" class="org.openmrs.api.context.ServiceContext" factory-method="getInstance" destroy-method="destroyInstance">
-        <property name="patientService"><ref bean="patientService"/></property>
-        <property name="personService"><ref bean="personService"/></property>
-        <property name="conceptService"><ref bean="conceptService"/></property>
-        <property name="userService"><ref bean="userService"/></property>
-        <property name="obsService"><ref bean="obsService"/></property>
-        <property name="encounterService"><ref bean="encounterService"/></property>
-        <property name="locationService"><ref bean="locationService"/></property>
-        <property name="orderService"><ref bean="orderService"/></property>
-        <property name="formService"><ref bean="formService"/></property>
-        <property name="administrationService"><ref bean="adminService"/></property>
-        <property name="datatypeService"><ref bean="datatypeService"/></property>
-        <property name="programWorkflowService"><ref bean="programWorkflowService"/></property>
-        <property name="patientSetService"><ref bean="patientSetService"/></property>
-        <property name="cohortService"><ref bean="cohortService"/></property>
-        <property name="messageService"><ref bean="messageService"/></property>
-        <property name="serializationService"><ref bean="serializationService"/></property>        
-        <property name="schedulerService"><ref bean="schedulerService"/></property>
-        <property name="alertService"><ref bean="alertService"/></property>
-        <property name="reportService"><ref bean="reportService"/></property>
-        <property name="reportObjectService"><ref bean="reportObjectService"/></property>
-        <property name="dataSetService"><ref bean="dataSetService"/></property>
-        <property name="hl7Service"><ref bean="hL7Service"/></property>
-        <property name="ardenService"><ref bean="ardenService"/></property>
-        <property name="messageSourceService"><ref bean="messageSourceService"/></property>
-        <property name="activeListService"><ref bean="activeListService"/></property>
-        <property name="visitService"><ref bean="visitService"/></property>
-        <property name="providerService"><ref bean="providerService"/></property>
-	</bean>	
-	
-	<bean id="context" class="org.openmrs.api.context.Context">
-        <property name="serviceContext"><ref bean="serviceContext"/></property>
-        <property name="contextDAO"><ref bean="contextDAO"/></property>
-	</bean>
-	
-	<!--  **************************  DATA ACCESS OBJECTS  *************************  -->		
-
-	<bean id="contextDAO" class="org.openmrs.api.db.hibernate.HibernateContextDAO">
-		<property name="sessionFactory"><ref bean="sessionFactory"/></property>	
-	</bean>
-	
-	<bean id="patientDAO" class="org.openmrs.api.db.hibernate.HibernatePatientDAO">
-		<property name="sessionFactory"><ref bean="sessionFactory"/></property>	
-	</bean>
-	<bean id="personDAO" class="org.openmrs.api.db.hibernate.HibernatePersonDAO">
-		<property name="sessionFactory"><ref bean="sessionFactory"/></property>	
-	</bean>
-	<bean id="conceptDAO" class="org.openmrs.api.db.hibernate.HibernateConceptDAO">
-		<property name="sessionFactory"><ref bean="sessionFactory"/></property>	
-	</bean>
-	<bean id="userDAO" class="org.openmrs.api.db.hibernate.HibernateUserDAO">
-		<property name="sessionFactory"><ref bean="sessionFactory"/></property>	
-	</bean>
-	<bean id="obsDAO" class="org.openmrs.api.db.hibernate.HibernateObsDAO">
-		<property name="sessionFactory"><ref bean="sessionFactory"/></property>	
-	</bean>
-	<bean id="encounterDAO" class="org.openmrs.api.db.hibernate.HibernateEncounterDAO">
-		<property name="sessionFactory"><ref bean="sessionFactory"/></property>	
-	</bean>
-	<bean id="locationDAO" class="org.openmrs.api.db.hibernate.HibernateLocationDAO">
-		<property name="sessionFactory"><ref bean="sessionFactory"/></property>	
-	</bean>
-	<bean id="orderDAO" class="org.openmrs.api.db.hibernate.HibernateOrderDAO">
-		<property name="sessionFactory"><ref bean="sessionFactory"/></property>	
-	</bean>
-	<bean id="formDAO" class="org.openmrs.api.db.hibernate.HibernateFormDAO">
-		<property name="sessionFactory"><ref bean="sessionFactory"/></property>	
-	</bean>
-	<bean id="adminDAO" class="org.openmrs.api.db.hibernate.HibernateAdministrationDAO">
-		<property name="sessionFactory"><ref bean="sessionFactory"/></property>	
-	</bean>
-	<bean id="noteDAO" class="org.openmrs.api.db.hibernate.HibernateNoteDAO">
-		<property name="sessionFactory"><ref bean="sessionFactory"/></property>	
-	</bean>
-	<bean id="programWorkflowDAO" class="org.openmrs.api.db.hibernate.HibernateProgramWorkflowDAO">
-		<property name="sessionFactory"><ref bean="sessionFactory"/></property>	
-	</bean>
-	<bean id="templateDAO" class="org.openmrs.api.db.hibernate.HibernateTemplateDAO">
-		<property name="sessionFactory"><ref bean="sessionFactory"/></property>	
-	</bean>
-	<bean id="patientSetDAO" class="org.openmrs.api.db.hibernate.HibernatePatientSetDAO">
-		<property name="sessionFactory"><ref bean="sessionFactory"/></property>	
-	</bean>
-	<bean id="cohortDAO" class="org.openmrs.api.db.hibernate.HibernateCohortDAO">
-		<property name="sessionFactory"><ref bean="sessionFactory"/></property>	
-	</bean>
-	<bean id="serializedObjectDAO" class="org.openmrs.api.db.hibernate.HibernateSerializedObjectDAO" factory-method="getInstance">
-		<property name="sessionFactory"><ref bean="sessionFactory"/></property>
-		<property name="supportedTypes">
-			<list></list>
-		</property>
-	</bean>
-	<bean id="datatypeDAO" class="org.openmrs.api.db.hibernate.HibernateDatatypeDAO">
-		<property name="sessionFactory"><ref bean="sessionFactory"/></property>
-	</bean>
-	<bean id="schedulerDAO" class="org.openmrs.scheduler.db.hibernate.HibernateSchedulerDAO">
-		<property name="sessionFactory"><ref bean="sessionFactory"/></property>	
-	</bean>
-	<bean id="alertDAO" class="org.openmrs.notification.db.hibernate.HibernateAlertDAO">
-		<property name="sessionFactory"><ref bean="sessionFactory"/></property>	
-	</bean>
-	<bean id="reportDAO" class="org.openmrs.report.db.hibernate.HibernateReportDAO">
-		<property name="sessionFactory"><ref bean="sessionFactory"/></property>	
-	</bean>
-	<bean id="reportObjectDAO" class="org.openmrs.reporting.db.hibernate.HibernateReportObjectDAO">
-		<property name="sessionFactory"><ref bean="sessionFactory"/></property>	
-	</bean>
-	<bean id="hL7DAO" class="org.openmrs.hl7.db.hibernate.HibernateHL7DAO">
-		<property name="sessionFactory"><ref bean="sessionFactory"/></property>	
-	</bean>
-	<bean id="activeListDAO" class="org.openmrs.api.db.hibernate.HibernateActiveListDAO">
-		<property name="sessionFactory"><ref bean="sessionFactory"/></property>	
-	</bean>
-	<bean id="visitDAO" class="org.openmrs.api.db.hibernate.HibernateVisitDAO">
-        <property name="sessionFactory"><ref bean="sessionFactory"/></property>
-    </bean>
-	<bean id="providerDAO" class="org.openmrs.api.db.hibernate.HibernateProviderDAO">
-        <property name="sessionFactory"><ref bean="sessionFactory"/></property>
-    </bean>
-	
-
-	<!--  **************************  SCHEDULER SERVICE  *************************  -->
-	<!-- 
-		Note that we have circular dependency between service and context object.
-		There's nothing we could do about this.  
-	-->
-	<bean id="patientServiceTarget" class="org.openmrs.api.impl.PatientServiceImpl">
-		<property name="patientDAO"><ref bean="patientDAO"/></property>	
-		<property name="identifierValidators">
-			<map>
-				<entry>
-					<key><value>org.openmrs.patient.impl.LuhnIdentifierValidator</value></key>
-					<bean class="org.openmrs.patient.impl.LuhnIdentifierValidator"/>
-				</entry>
-				<entry>
-					<key><value>org.openmrs.patient.impl.VerhoeffIdentifierValidator</value></key>
-					<bean class="org.openmrs.patient.impl.VerhoeffIdentifierValidator"/>
-				</entry>
-			</map>
-		</property>
-	</bean>
-	<bean id="personServiceTarget" class="org.openmrs.api.impl.PersonServiceImpl">
-		<property name="personDAO"><ref bean="personDAO"/></property>	
-	</bean>
-	<bean id="conceptServiceTarget" class="org.openmrs.api.impl.ConceptServiceImpl">
-		<property name="conceptDAO"><ref bean="conceptDAO"/></property>	
-	</bean>
-	<bean id="userServiceTarget" class="org.openmrs.api.impl.UserServiceImpl">
-		<property name="userDAO"><ref bean="userDAO"/></property>	
-	</bean>
-	<bean id="obsServiceTarget" class="org.openmrs.api.impl.ObsServiceImpl">
-		<property name="obsDAO"><ref bean="obsDAO"/></property>	
-        <property name="handlers">
-            <map>
-                <entry>
-                    <key><value>ImageHandler</value></key>
-                    <bean class="org.openmrs.obs.handler.ImageHandler"/>
-                </entry>
-                <entry>
-                    <key><value>TextHandler</value></key>
-                    <bean class="org.openmrs.obs.handler.TextHandler"/>
-                </entry>
-                 <entry>
-                    <key><value>BinaryDataHandler</value></key>
-                    <bean class="org.openmrs.obs.handler.BinaryDataHandler"/>
-                </entry>
-                 <entry>
-                    <key><value>BinaryStreamHandler</value></key>
-                    <bean class="org.openmrs.obs.handler.BinaryStreamHandler"/>
-                </entry>
-            </map>
-        </property>
-	</bean>
-	<bean id="encounterServiceTarget" class="org.openmrs.api.impl.EncounterServiceImpl">
-		<property name="encounterDAO"><ref bean="encounterDAO"/></property>	
-	</bean>
-	<bean id="locationServiceTarget" class="org.openmrs.api.impl.LocationServiceImpl">
-		<property name="locationDAO"><ref bean="locationDAO"/></property>	
-	</bean>
-	<bean id="orderServiceTarget" class="org.openmrs.api.impl.OrderServiceImpl">
-		<property name="orderDAO"><ref bean="orderDAO"/></property>
-	</bean>
-	<bean id="formServiceTarget" class="org.openmrs.api.impl.FormServiceImpl">
-		<property name="formDAO"><ref bean="formDAO"/></property>	
-	</bean>
-	<bean id="adminServiceTarget" class="org.openmrs.api.impl.AdministrationServiceImpl">
-		<property name="administrationDAO"><ref bean="adminDAO"/></property>	
-		<property name="eventListeners"><ref bean="openmrsEventListeners"/></property>
-		<property name="globalLocaleList"><ref bean="globalLocaleList"/></property>
-	</bean>
-	<bean id="datatypeServiceTarget" class="org.openmrs.api.impl.DatatypeServiceImpl">
-		<property name="dao"><ref bean="datatypeDAO"/></property>
-	</bean>
-	<bean id="programWorkflowServiceTarget" class="org.openmrs.api.impl.ProgramWorkflowServiceImpl">
-		<property name="programWorkflowDAO"><ref bean="programWorkflowDAO"/></property>	
-	</bean>
-	<bean id="patientSetServiceTarget" class="org.openmrs.api.impl.PatientSetServiceImpl">
-		<property name="patientSetDAO"><ref bean="patientSetDAO"/></property>	
-	</bean>
-	<bean id="activeListServiceTarget" class="org.openmrs.api.impl.ActiveListServiceImpl">
-		<property name="activeListDAO"><ref bean="activeListDAO"/></property>	
-	</bean>
-	<bean id="visitServiceTarget" class="org.openmrs.api.impl.VisitServiceImpl">
-        <property name="visitDAO"><ref bean="visitDAO"/></property>
-	</bean>
-	<bean id="providerServiceTarget" class="org.openmrs.api.impl.ProviderServiceImpl">
-        <property name="providerDAO"><ref bean="providerDAO"/></property>
-	</bean>	
-	
-	<!-- Cohort Service setup -->
-	<bean id="cohortServiceTarget" class="org.openmrs.api.impl.CohortServiceImpl">
-		<property name="cohortDAO"><ref bean="cohortDAO"/></property>
-		<property name="cohortDefinitionProviders">
-			<map>
-				<entry>
-					<key><value>org.openmrs.reporting.PatientSearch</value></key>
-					<bean class="org.openmrs.cohort.impl.PatientSearchCohortDefinitionProvider"/>
-				</entry>
-				<entry>
-					<key><value>org.openmrs.cohort.StaticCohortDefinition</value></key>
-					<bean class="org.openmrs.cohort.impl.StaticCohortDefinitionProvider"/>
-				</entry>
-			</map>
-		</property>
-	</bean>
-	<!-- /Cohort Service setup -->
-	
-	<bean id="schedulerServiceTarget" class="org.openmrs.scheduler.timer.TimerSchedulerServiceImpl">
-		<property name="schedulerDAO"><ref bean="schedulerDAO"/></property>	
-	</bean>
-	<bean id="alertServiceTarget" class="org.openmrs.notification.impl.AlertServiceImpl">
-		<property name="alertDAO"><ref bean="alertDAO"/></property>	
-	</bean>
-	<bean id="messageServiceTarget" class="org.openmrs.notification.impl.MessageServiceImpl">
-		<property name="templateDAO"><ref bean="templateDAO"/></property>	
-	</bean>
-	<bean id="reportObjectServiceTarget" class="org.openmrs.reporting.impl.ReportObjectServiceImpl">
-		<property name="reportObjectDAO"><ref bean="reportObjectDAO"/></property>	
-	</bean>
-	
-	
-	<!-- ReportService setup -->
-	<bean id="reportServiceTarget" class="org.openmrs.report.impl.ReportServiceImpl">
-		<property name="reportDAO"><ref bean="reportDAO"/></property>	
-		<property name="renderers">
-			<map>
-				<entry>
-					<key><value>org.openmrs.report.impl.TsvReportRenderer</value></key>
-					<bean class="org.openmrs.report.impl.TsvReportRenderer"/>
-				</entry>
-				<entry>
-					<key><value>org.openmrs.report.impl.CsvReportRenderer</value></key>
-					<bean class="org.openmrs.report.impl.CsvReportRenderer"/>
-				</entry>
-			</map>
-		</property>
-	</bean>
-	<!-- /ReportService setup -->
-
-	<!-- SerializationService setup -->
-	<bean id="serializationServiceTarget" class="org.openmrs.api.impl.SerializationServiceImpl">
-		<property name="serializers">
-			<list>
-                <bean class="org.openmrs.serialization.SimpleXStreamSerializer"/>
-			</list>
-		</property>
-	</bean>
-	<!-- /SerializationService setup -->
-	
-	
-	<!-- Data Set Service Setup -->
-	<bean id="dataSetServiceTarget" class="org.openmrs.report.impl.DataSetServiceImpl">
-		<property name="providers">
-			<list>
-				<bean class="org.openmrs.report.CohortDataSetProvider"/>
-				<bean class="org.openmrs.report.RowPerObsDataSetProvider"/>
-				<bean class="org.openmrs.report.RowPerProgramEnrollmentDataSetProvider"/>
-			</list>
-		</property>
-	</bean>
-	<!-- /Data Set Service setup -->
-	
-	
-	<bean id="hL7ServiceTarget" class="org.openmrs.hl7.impl.HL7ServiceImpl" factory-method="getInstance">
-		<property name="HL7DAO"><ref bean="hL7DAO"/></property>
-		<property name="parser"><bean class="ca.uhn.hl7v2.parser.GenericParser" /></property>
-		<property name="router"><bean class="ca.uhn.hl7v2.app.MessageTypeRouter" /></property>
-		<property name="HL7Handlers">
-			<map>
-				<entry key="ORU_R01"><bean class="org.openmrs.hl7.handler.ORUR01Handler"/></entry>
-				<entry key="ADT_A28"><bean class="org.openmrs.hl7.handler.ADTA28Handler"/></entry>
-			</map>
-		</property>
-	</bean>
-	
-	<bean id="ardenServiceTarget" class="org.openmrs.arden.impl.ArdenServiceImpl">
-	</bean>
-	
-	<bean id="messageSourceServiceTarget" class="org.openmrs.messagesource.impl.MessageSourceServiceImpl">
-		<property name="activeMessageSource"><ref bean="mutableResourceBundleMessageSource"/>
-		</property>
-	</bean>
-	
-	<bean id="transactionAttributeSource" class="org.springframework.transaction.annotation.AnnotationTransactionAttributeSource"/>
-		
-	<bean id="mutableResourceBundleMessageSource" class="org.openmrs.messagesource.impl.MutableResourceBundleMessageSource">
-		<property name="basenames">
-			<!--  ABKTODO: Ugh. Presumes to be in a web application... -->
-			<list>
-				<value>/WEB-INF/custom_messages</value>
-				<value>/WEB-INF/module_messages</value>
-				<value>/WEB-INF/messages</value>
-			</list>
-		</property>
-		<property name="useCodeAsDefaultMessage"><value>true</value></property>
-		<property name="cacheSeconds" value="5" />
-		<property name="defaultEncoding"><value>UTF-8</value></property>
-	</bean>
-	
-	<bean id="patientService" class="org.springframework.transaction.interceptor.TransactionProxyFactoryBean">
-		<property name="transactionManager"><ref local="transactionManager"/></property>
-		<property name="target"><ref local="patientServiceTarget"/></property>
-		<property name="preInterceptors">
-			<ref local="serviceInterceptors" />
-		</property>
-		<property name="transactionAttributeSource"><ref local="transactionAttributeSource" /></property>
-	</bean>
-	<bean id="personService" class="org.springframework.transaction.interceptor.TransactionProxyFactoryBean">
-		<property name="transactionManager"><ref local="transactionManager"/></property>
-		<property name="target"><ref local="personServiceTarget"/></property>
-		<property name="preInterceptors">
-			<ref local="serviceInterceptors" />
-		</property>
-		<property name="transactionAttributeSource"><ref local="transactionAttributeSource" /></property>
-	</bean>
-	<bean id="conceptService" class="org.springframework.transaction.interceptor.TransactionProxyFactoryBean">
-		<property name="transactionManager"><ref local="transactionManager"/></property>
-		<property name="target"><ref local="conceptServiceTarget"/></property>
-		<property name="preInterceptors">
-			<ref local="serviceInterceptors" />
-		</property>
-		<property name="transactionAttributeSource"><ref local="transactionAttributeSource" /></property>
-	</bean>
-	<bean id="userService" class="org.springframework.transaction.interceptor.TransactionProxyFactoryBean">
-		<property name="transactionManager"><ref local="transactionManager"/></property>
-		<property name="target"><ref local="userServiceTarget"/></property>
-		<property name="preInterceptors">
-			<ref local="serviceInterceptors" />
-		</property>
-		<property name="transactionAttributeSource"><ref local="transactionAttributeSource" /></property>
-	</bean>
-	<bean id="obsService" class="org.springframework.transaction.interceptor.TransactionProxyFactoryBean">
-		<property name="transactionManager"><ref local="transactionManager"/></property>
-		<property name="target"><ref local="obsServiceTarget"/></property>
-		<property name="preInterceptors">
-			<ref local="serviceInterceptors" />
-		</property>
-		<property name="transactionAttributeSource"><ref local="transactionAttributeSource" /></property>
-	</bean>
-	<bean id="encounterService" class="org.springframework.transaction.interceptor.TransactionProxyFactoryBean">
-		<property name="transactionManager"><ref local="transactionManager"/></property>
-		<property name="target"><ref local="encounterServiceTarget"/></property>
-		<property name="preInterceptors">
-			<ref local="serviceInterceptors" />
-		</property>
-		<property name="transactionAttributeSource"><ref local="transactionAttributeSource" /></property>
-	</bean>
-	<bean id="locationService" class="org.springframework.transaction.interceptor.TransactionProxyFactoryBean">
-		<property name="transactionManager"><ref local="transactionManager"/></property>
-		<property name="target"><ref local="locationServiceTarget"/></property>
-		<property name="preInterceptors">
-			<ref local="serviceInterceptors" />
-		</property>
-		<property name="transactionAttributeSource"><ref local="transactionAttributeSource" /></property>
-	</bean>
-	<bean id="orderService" class="org.springframework.transaction.interceptor.TransactionProxyFactoryBean">
-		<property name="transactionManager"><ref local="transactionManager"/></property>
-		<property name="target"><ref local="orderServiceTarget"/></property>
-		<property name="preInterceptors">
-			<ref local="serviceInterceptors" />
-		</property>
-		<property name="transactionAttributeSource"><ref local="transactionAttributeSource" /></property>
-	</bean>
-	<bean id="formService" class="org.springframework.transaction.interceptor.TransactionProxyFactoryBean">
-		<property name="transactionManager"><ref local="transactionManager"/></property>
-		<property name="target"><ref local="formServiceTarget"/></property>
-		<property name="preInterceptors">
-			<ref local="serviceInterceptors" />
-		</property>
-		<property name="transactionAttributeSource"><ref local="transactionAttributeSource" /></property>
-	</bean>
-	<bean id="adminService" class="org.springframework.transaction.interceptor.TransactionProxyFactoryBean">
-		<property name="transactionManager"><ref local="transactionManager"/></property>
-		<property name="target"><ref local="adminServiceTarget"/></property>
-		<property name="preInterceptors">
-			<ref local="serviceInterceptors" />
-		</property>
-		<property name="transactionAttributeSource"><ref local="transactionAttributeSource" /></property>
-	</bean>
-	<bean id="datatypeService" class="org.springframework.transaction.interceptor.TransactionProxyFactoryBean">
-        <property name="transactionManager"><ref local="transactionManager"/></property>
-        <property name="target"><ref local="datatypeServiceTarget"/></property>
-        <property name="preInterceptors">
-            <ref local="serviceInterceptors" />
-        </property>
-        <!-- This service is not transactional, at least not yet, so maybe we can remove this -->
-        <property name="transactionAttributeSource"><ref local="transactionAttributeSource" /></property>
-    </bean>
-	<bean id="programWorkflowService" class="org.springframework.transaction.interceptor.TransactionProxyFactoryBean">
-		<property name="transactionManager"><ref local="transactionManager"/></property>
-		<property name="target"><ref local="programWorkflowServiceTarget"/></property>
-		<property name="preInterceptors">
-			<ref local="serviceInterceptors" />
-		</property>
-		<property name="transactionAttributeSource"><ref local="transactionAttributeSource" /></property>
-	</bean>
-	<bean id="messageService" class="org.springframework.transaction.interceptor.TransactionProxyFactoryBean">
-		<property name="transactionManager"><ref local="transactionManager"/></property>
-		<property name="target"><ref local="messageServiceTarget"/></property>
-		<property name="preInterceptors">
-			<ref local="serviceInterceptors" />
-		</property>
-		<property name="transactionAttributeSource"><ref local="transactionAttributeSource" /></property>
-	</bean>
-	<bean id="patientSetService" class="org.springframework.transaction.interceptor.TransactionProxyFactoryBean">
-		<property name="transactionManager"><ref local="transactionManager"/></property>
-		<property name="target"><ref local="patientSetServiceTarget"/></property>
-		<property name="preInterceptors">
-			<ref local="serviceInterceptors" />
-		</property>
-		<property name="transactionAttributeSource"><ref local="transactionAttributeSource" /></property>
-	</bean>
-	<bean id="cohortService" class="org.springframework.transaction.interceptor.TransactionProxyFactoryBean">
-		<property name="transactionManager"><ref local="transactionManager"/></property>
-		<property name="target"><ref local="cohortServiceTarget"/></property>
-		<property name="preInterceptors">
-			<ref local="serviceInterceptors" />
-		</property>
-		<property name="transactionAttributeSource"><ref local="transactionAttributeSource" /></property>
-	</bean>
-	<bean id="schedulerService" class="org.springframework.transaction.interceptor.TransactionProxyFactoryBean">
-		<property name="transactionManager"><ref local="transactionManager"/></property>
-		<property name="target"><ref local="schedulerServiceTarget"/></property>
-		<property name="preInterceptors">
-			<ref local="serviceInterceptors" />
-		</property>
-		<property name="transactionAttributeSource"><ref local="transactionAttributeSource" /></property>
-	</bean>
-	<bean id="alertService" class="org.springframework.transaction.interceptor.TransactionProxyFactoryBean">
-		<property name="transactionManager"><ref local="transactionManager"/></property>
-		<property name="target"><ref local="alertServiceTarget"/></property>
-		<property name="preInterceptors">
-			<ref local="serviceInterceptors" />
-		</property>
-		<property name="transactionAttributeSource"><ref local="transactionAttributeSource" /></property>
-	</bean>
-	<bean id="reportService" class="org.springframework.transaction.interceptor.TransactionProxyFactoryBean">
-		<property name="transactionManager"><ref local="transactionManager"/></property>
-		<property name="target"><ref local="reportServiceTarget"/></property>
-		<property name="preInterceptors">
-			<ref local="serviceInterceptors" />
-		</property>
-		<property name="transactionAttributeSource"><ref local="transactionAttributeSource" /></property>
-	</bean>
-	<bean id="reportObjectService" class="org.springframework.transaction.interceptor.TransactionProxyFactoryBean">
-		<property name="transactionManager"><ref local="transactionManager"/></property>
-		<property name="target"><ref local="reportObjectServiceTarget"/></property>
-		<property name="preInterceptors">
-			<ref local="serviceInterceptors" />
-		</property>
-		<property name="transactionAttributeSource"><ref local="transactionAttributeSource" /></property>
-	</bean>
-	<bean id="serializationService" class="org.springframework.transaction.interceptor.TransactionProxyFactoryBean">
-		<property name="transactionManager"><ref local="transactionManager"/></property>
-		<property name="target"><ref local="serializationServiceTarget"/></property>
-		<property name="preInterceptors">
-			<ref local="serviceInterceptors" />
-		</property>
-		<property name="transactionAttributeSource">
-			<bean class="org.springframework.transaction.annotation.AnnotationTransactionAttributeSource"/>
-		</property>
-	</bean>
-	<bean id="dataSetService" class="org.springframework.transaction.interceptor.TransactionProxyFactoryBean">
-		<property name="transactionManager"><ref local="transactionManager"/></property>
-		<property name="target"><ref local="dataSetServiceTarget"/></property>
-		<property name="preInterceptors">
-			<ref local="serviceInterceptors" />
-		</property>
-		<property name="transactionAttributeSource"><ref local="transactionAttributeSource" /></property>
-	</bean>
-	<bean id="hL7Service" class="org.springframework.transaction.interceptor.TransactionProxyFactoryBean">
-		<property name="transactionManager"><ref local="transactionManager"/></property>
-		<property name="target"><ref local="hL7ServiceTarget"/></property>
-		<property name="preInterceptors">
-			<ref local="serviceInterceptors" />
-		</property>
-		<property name="transactionAttributeSource"><ref local="transactionAttributeSource" /></property>
-	</bean>
-	<bean id="ardenService" class="org.springframework.transaction.interceptor.TransactionProxyFactoryBean">
-		<property name="transactionManager"><ref local="transactionManager"/></property>
-		<property name="target"><ref local="ardenServiceTarget"/></property>
-		<property name="preInterceptors">
-			<ref local="serviceInterceptors" />
-		</property>
-		<property name="transactionAttributeSource"><ref local="transactionAttributeSource" /></property>
-	</bean>
-	<bean id="messageSourceService" class="org.springframework.transaction.interceptor.TransactionProxyFactoryBean">
-		<property name="transactionManager"><ref local="transactionManager"/></property>
-		<property name="target"><ref local="messageSourceServiceTarget"/></property>
-		<property name="preInterceptors">
-			<ref local="serviceInterceptors" />
-		</property>
-		<property name="transactionAttributeSource"><ref local="transactionAttributeSource" /></property>
-	</bean>
-	<bean id="activeListService" class="org.springframework.transaction.interceptor.TransactionProxyFactoryBean">
-		<property name="transactionManager"><ref local="transactionManager"/></property>
-		<property name="target"><ref local="activeListServiceTarget"/></property>
-		<property name="preInterceptors">
-			<ref local="serviceInterceptors" />
-		</property>
-		<property name="transactionAttributeSource"><ref local="transactionAttributeSource" /></property>
-	</bean>
-	<bean id="visitService" class="org.springframework.transaction.interceptor.TransactionProxyFactoryBean">
-	    <property name="transactionManager"><ref local="transactionManager"/></property>
-	    <property name="target"><ref local="visitServiceTarget"/></property>
-	    <property name="preInterceptors">
-	        <ref local="serviceInterceptors"/>
-	    </property>
-	    <property name="transactionAttributeSource"><ref local="transactionAttributeSource"/></property>
-    </bean>
-	<bean id="providerService" class="org.springframework.transaction.interceptor.TransactionProxyFactoryBean">
-	    <property name="transactionManager"><ref local="transactionManager"/></property>
-	    <property name="target"><ref local="providerServiceTarget"/></property>
-	    <property name="preInterceptors">
-	        <ref local="serviceInterceptors"/>
-	    </property>
-	    <property name="transactionAttributeSource"><ref local="transactionAttributeSource"/></property>
-    </bean>
-	
-	
-	<!--
-		Scheduler service bean pool.
-	--><!--
-	<bean id="schedulerServicePool" class="org.springframework.aop.target.CommonsPoolTargetSource">
-		<property name="targetBeanName"><value>schedulerServiceTarget</value></property>
-		<property name="maxSize"><value>10</value></property>
-	</bean>
-	--><!-- 
-		Scheduler service 
-	--><!--
-	<bean id="schedulerService" class="org.springframework.aop.framework.ProxyFactoryBean">
-		<property name="targetSource"><ref local="schedulerServicePool"/></property>
-	</bean>
-	-->
-
-	<!--  **************************  SERVICE INTERCEPTORS  *************************  -->
-	<!-- AOP before advice that authorizes users according to annotations -->
-	<bean id="authorizationInterceptor" class="org.openmrs.aop.AuthorizationAdvice"/>
-	<!-- AOP "around" advisor that prints logging messages for service methods -->
-	<bean id="loggingInterceptor" class="org.openmrs.aop.LoggingAdvice"/>
-	<!-- AOP before advice that calls the SetRequiredDataHandler methods -->
-	<bean id="requiredDataInterceptor" class="org.openmrs.aop.RequiredDataAdvice"/>
-
-	<util:list id="serviceInterceptors">
-		<ref local="authorizationInterceptor"/>
-		<ref local="requiredDataInterceptor"/>
-		<ref local="loggingInterceptor"/>
-	</util:list>
-	
-	
-	<!--  **************************  SESSION FACTORY  *************************  -->
-	
-	<util:list id="moduleTestingMappingJarLocations">
-		
-	</util:list>
-	
-	<bean id="mappingJarResources" class="org.springframework.beans.factory.config.ListFactoryBean" parent="moduleTestingMappingJarLocations">
-		<property name="sourceList">
-			<list merge="true">
-			
-			</list>
-		</property>
-	</bean>
-	
-	<!-- will be autowired to the HibernateSessionFactoryBean by type -->
-	<!-- interceptors are used in order of name, this needs to be one of the first and should be since auditable happens to start with 'a' -->
-	<bean id="auditableInterceptor" class="org.openmrs.api.db.hibernate.AuditableInterceptor" />
-	
-	<bean id="sessionFactory" class="org.openmrs.api.db.hibernate.HibernateSessionFactoryBean">
-		<property name="configLocations">
-			<list>
-				<value>classpath:hibernate.cfg.xml</value>
-			</list>
-		</property>
-		<property name="mappingJarLocations">
-			<ref bean="mappingJarResources" />
-		</property>
-		<!--  default properties must be set in the hibernate.default.properties -->
-	</bean>
-
-	<!--  **************************  TRANSACTION MANAGER CONFIGURATION  *************************  -->
-
-	<bean id="transactionManager" class="org.springframework.orm.hibernate3.HibernateTransactionManager">
-		<property name="sessionFactory"><ref local="sessionFactory"/></property>
-	</bean>
-
-
-	<!--  ******************************  MESSAGE SERVICES  ****************************** -->
-	
-	<!-- Messaging Service -->
-	<!--
-    <bean id="messageService" class="org.openmrs.notification.impl.MessageServiceImpl">
-        <property name="daoContext">
-        	<ref bean="daoContext"/>
-        </property>
-
-        <property name="messagePreparator">
-			<bean id="mailMessagePreparator" class="org.openmrs.notification.mail.velocity.VelocityMessagePreparator"/>
-		</property>        
-
-        <property name="messageSender">
-			<bean id="mailMessageSender" class="org.openmrs.notification.mail.MailMessageSender">
-				<property name="mailSession">
-					<bean id="mailSession" class="org.springframework.jndi.JndiObjectFactoryBean">
-					    <property name="jndiName"><value>java:comp/env/mail/OpenmrsMailSession</value></property>
-					</bean>
-				</property>
-			</bean> 		
-		</property>
-    </bean>   
-	-->		
-
-
-	<!--  **************************  REPORT OBJECT FACTORY CONFIGURATION  *************************  -->
-	<!-- Configuration for reporting module - sets up the report object factory and admin interface -->
-
-	<bean id="patientCharacteristicFilterModule" class="org.openmrs.reporting.ReportObjectFactoryModule">
-		<property name="name"><value>PatientCharacteristicFilter</value></property>
-		<property name="displayName"><value>Patient Characteristic Filter</value></property>
-		<property name="className"><value>org.openmrs.reporting.PatientCharacteristicFilter</value></property>
-		<property name="type"><value>Patient Filter</value></property>
-		<property name="validatorClass"><value>org.openmrs.reporting.PatientCharacteristicFilterValidator</value></property>
-	</bean>
-	
-	<bean id="numericObsPatientFilterModule" class="org.openmrs.reporting.ReportObjectFactoryModule">
-		<property name="name"><value>NumericObsPatientFilter</value></property>
-		<property name="displayName"><value>Numeric Observation Patient Filter</value></property>
-		<property name="className"><value>org.openmrs.reporting.NumericObsPatientFilter</value></property>
-		<property name="type"><value>Patient Filter</value></property>
-		<property name="validatorClass"><value>org.openmrs.reporting.NumericObsPatientFilterValidator</value></property>
-	</bean>
-
-	<bean id="shortDescriptionProducerModule" class="org.openmrs.reporting.ReportObjectFactoryModule">
-		<property name="name"><value>ShortDescriptionProducer</value></property>
-		<property name="displayName"><value>Short Description Producer</value></property>
-		<property name="className"><value>org.openmrs.reporting.ShortDescriptionProducer</value></property>
-		<property name="type"><value>Patient Data Producer</value></property>
-		<property name="validatorClass"><value>org.openmrs.reporting.ShortDescriptionProducerValidator</value></property>
-	</bean>
-
-	<!--  **************************  VALIDATOR CONFIGURATION  *************************  -->
-	<!--  Configuration for all openmrs validators                                        -->
-	
-	<bean id="personValidator" class="org.openmrs.validator.PersonValidator" />
-	<bean id="patientValidator" class="org.openmrs.validator.PatientValidator" />
-	<bean id="locationValidator" class="org.openmrs.validator.LocationValidator"/>
-	<bean id="personNameValidator" class="org.openmrs.validator.PersonNameValidator" />
-	<bean id="patientIdentifierValidator" class="org.openmrs.validator.PatientIdentifierValidator" />
-	<bean id="patientIdentifierTypeValidator" class="org.openmrs.validator.PatientIdentifierTypeValidator" />
-	<bean id="personAttributeTypeValidator" class="org.openmrs.validator.PersonAttributeTypeValidator" />
-	<bean id="userValidator" class="org.openmrs.validator.UserValidator" />
-	<bean id="roleValidator" class="org.openmrs.validator.RoleValidator" />
-	<bean id="privilegeValidator" class="org.openmrs.validator.PrivilegeValidator" />
-	<bean id="encounterTypeValidator" class="org.openmrs.validator.EncounterTypeValidator" />
-	<bean id="conceptClassValidator" class="org.openmrs.validator.ConceptClassValidator" />
-	<bean id="conceptDatatypeValidator" class="org.openmrs.validator.ConceptDatatypeValidator" />
-	<bean id="formEditValidator" class="org.openmrs.validator.FormValidator" />
-	<bean id="fieldTypeValidator" class="org.openmrs.validator.FieldTypeValidator" />
-	<bean id="programValidator" class="org.openmrs.validator.ProgramValidator" />
-	<bean id="stateConversionValidator" class="org.openmrs.validator.StateConversionValidator" />
-	<bean id="taskValidator" class="org.openmrs.validator.SchedulerFormValidator" />
-	<bean id="obsValidator" class="org.openmrs.validator.ObsValidator" />
-	<bean id="orderValidator" class="org.openmrs.validator.OrderValidator" />
-	<bean id="drugOrderValidator" class="org.openmrs.validator.DrugOrderValidator" />
-	<bean id="requireNameValidator" class="org.openmrs.validator.RequireNameValidator"/>
-	<bean id="conceptDrugValidator" class="org.openmrs.validator.ConceptDrugValidator"/>
-	<bean id="hl7SourceValidator" class="org.openmrs.validator.HL7SourceValidator"/>
-	<bean id="personAddressValidator" class="org.openmrs.validator.PersonAddressValidator"/>
-	<bean id="visitTypeValidator" class="org.openmrs.validator.VisitTypeValidator" />
-	<bean id="visitAttributeTypeValidator" class="org.openmrs.validator.VisitAttributeTypeValidator" />
-	<bean id="providerAttributeTypeValidator" class="org.openmrs.validator.ProviderAttributeTypeValidator" />	
-	<bean id="encounterValidator" class="org.openmrs.validator.EncounterValidator" />
-<<<<<<< HEAD
-	<bean id="orderGroupValidator" class="org.openmrs.validator.OrderGroupValidator" />
-	
-=======
-	<bean id="locationAttributeTypeValidator" class="org.openmrs.validator.LocationAttributeTypeValidator" />
-	<bean id="providerValidator" class="org.openmrs.validator.ProviderValidator" />
-	<bean id="patientProgramValidator" class="org.openmrs.validator.PatientProgramValidator" />
-	<bean id="conceptValidator" class="org.openmrs.validator.ConceptValidator" />
-	<bean id="personMergeLogValidator" class="org.openmrs.validator.PersonMergeLogValidator" />
-	<bean id="conceptReferenceTermValidator" class="org.openmrs.validator.ConceptReferenceTermValidator" />
-	<bean id="conceptMapTypeValidator" class="org.openmrs.validator.ConceptMapTypeValidator" />
->>>>>>> 5baa7178
-
-	<!--  ************************ END VALIDATOR CONFIGURATION  ************************  -->
-	
-	<context:component-scan base-package="org.openmrs">
-		<context:include-filter type="annotation" expression="org.openmrs.annotation.Handler"/>
-		<context:exclude-filter type="custom" expression="org.openmrs.util.TestTypeFilter"/> <!-- Excludes classes with unit test super classes -->
-	</context:component-scan>
-    
-</beans>
+<?xml version="1.0" encoding="UTF-8"?>
+
+<!-- Application context definition for OpenMRS business services. -->
+<beans xmlns="http://www.springframework.org/schema/beans"
+	   xmlns:xsi="http://www.w3.org/2001/XMLSchema-instance"
+	   xmlns:p="http://www.springframework.org/schema/p"
+	   xmlns:context="http://www.springframework.org/schema/context"
+	   xmlns:jee="http://www.springframework.org/schema/jee"
+       xmlns:tx="http://www.springframework.org/schema/tx"
+       xmlns:aop="http://www.springframework.org/schema/aop"
+       xmlns:util="http://www.springframework.org/schema/util"
+       xsi:schemaLocation="http://www.springframework.org/schema/beans
+       		http://www.springframework.org/schema/beans/spring-beans-3.0.xsd
+			http://www.springframework.org/schema/context
+			http://www.springframework.org/schema/context/spring-context-3.0.xsd
+			http://www.springframework.org/schema/jee
+			http://www.springframework.org/schema/jee/spring-jee-3.0.xsd
+			http://www.springframework.org/schema/tx
+			http://www.springframework.org/schema/tx/spring-tx-3.0.xsd
+			http://www.springframework.org/schema/aop
+           	http://www.springframework.org/schema/aop/spring-aop-3.0.xsd
+            http://www.springframework.org/schema/util
+            http://www.springframework.org/schema/util/spring-util-3.0.xsd">
+	<!--  **************************  Transactional Intercepter  *************************  -->
+	<!--  	
+		Looks for advisors (TransactionAttributeSourceAdvisor) in the context, and automatically 
+		creates proxy objects which are the transactional wrappers.  This object looks at every 
+		class defined below to see whether it contains the Transactional annotation attribute. 
+		NOTE:  I believe this needs to be defined at the top of the file (or before all Transactional
+		components) because it needs to do processing on objects after they are initialized. 
+	-->
+	<bean class="org.springframework.aop.framework.autoproxy.DefaultAdvisorAutoProxyCreator"/>
+	<!-- 
+		AOP advisor: Contains TransactionAttributeSource which tells Spring what to do (advice) 
+		and when to do it (pointcut).  Pointcuts, in our case, are defined by the use of the 
+		Transactional annotation attribute.
+	-->
+	<bean class="org.springframework.transaction.interceptor.TransactionAttributeSourceAdvisor">
+		<property name="transactionInterceptor" ref="transactionInterceptor"/>
+	</bean>
+	<!-- 
+		AOP transaction advice: Intercepts method call and wraps it with a transaction.  The 
+		transactionAttributeSource is what reads/remembers all Transactional attributes of a given 
+		method or class (which is done during initialization)
+	-->
+	<bean id="transactionInterceptor" class="org.springframework.transaction.interceptor.TransactionInterceptor">
+		<property name="transactionManager" ref="transactionManager"/>
+		<property name="transactionAttributeSource"><ref local="transactionAttributeSource" /></property>
+	</bean>
+
+	<bean class="org.openmrs.api.impl.GlobalLocaleList" id="globalLocaleList"/>
+	
+	<!--  **************************  EVENT LISTENERS ***************************** -->
+
+	<!--  Clear out the global property listeners list first -->
+	<bean id="clearOpenmrsEventListeners" class="org.openmrs.api.EventListeners">
+		<property name="globalPropertyListenersToEmpty"><value>false</value></property>
+	</bean>
+	
+	<bean id="openmrsEventListeners" class="org.openmrs.api.EventListeners" depends-on="clearOpenmrsEventListeners">
+		<property name="globalPropertyListeners">
+			<list value-type="org.openmrs.api.GlobalPropertyListener">
+				<bean class="org.openmrs.util.LocaleUtility" />
+				<bean class="org.openmrs.util.LocationUtility" />
+				<ref bean="globalLocaleList" />
+				<ref bean="adminServiceTarget" />
+			</list>
+		</property>
+	</bean>
+	
+	<!--  **************************  SERVICE CONTEXT CONFIGURATION  *************************  -->
+
+	<!-- Single application context (our own context, not Spring's ApplicationContext -->
+	<bean id="serviceContext" class="org.openmrs.api.context.ServiceContext" factory-method="getInstance" destroy-method="destroyInstance">
+        <property name="patientService"><ref bean="patientService"/></property>
+        <property name="personService"><ref bean="personService"/></property>
+        <property name="conceptService"><ref bean="conceptService"/></property>
+        <property name="userService"><ref bean="userService"/></property>
+        <property name="obsService"><ref bean="obsService"/></property>
+        <property name="encounterService"><ref bean="encounterService"/></property>
+        <property name="locationService"><ref bean="locationService"/></property>
+        <property name="orderService"><ref bean="orderService"/></property>
+        <property name="formService"><ref bean="formService"/></property>
+        <property name="administrationService"><ref bean="adminService"/></property>
+        <property name="datatypeService"><ref bean="datatypeService"/></property>
+        <property name="programWorkflowService"><ref bean="programWorkflowService"/></property>
+        <property name="patientSetService"><ref bean="patientSetService"/></property>
+        <property name="cohortService"><ref bean="cohortService"/></property>
+        <property name="messageService"><ref bean="messageService"/></property>
+        <property name="serializationService"><ref bean="serializationService"/></property>        
+        <property name="schedulerService"><ref bean="schedulerService"/></property>
+        <property name="alertService"><ref bean="alertService"/></property>
+        <property name="reportService"><ref bean="reportService"/></property>
+        <property name="reportObjectService"><ref bean="reportObjectService"/></property>
+        <property name="dataSetService"><ref bean="dataSetService"/></property>
+        <property name="hl7Service"><ref bean="hL7Service"/></property>
+        <property name="ardenService"><ref bean="ardenService"/></property>
+        <property name="messageSourceService"><ref bean="messageSourceService"/></property>
+        <property name="activeListService"><ref bean="activeListService"/></property>
+        <property name="visitService"><ref bean="visitService"/></property>
+        <property name="providerService"><ref bean="providerService"/></property>
+	</bean>	
+	
+	<bean id="context" class="org.openmrs.api.context.Context">
+        <property name="serviceContext"><ref bean="serviceContext"/></property>
+        <property name="contextDAO"><ref bean="contextDAO"/></property>
+	</bean>
+	
+	<!--  **************************  DATA ACCESS OBJECTS  *************************  -->		
+
+	<bean id="contextDAO" class="org.openmrs.api.db.hibernate.HibernateContextDAO">
+		<property name="sessionFactory"><ref bean="sessionFactory"/></property>	
+	</bean>
+	
+	<bean id="patientDAO" class="org.openmrs.api.db.hibernate.HibernatePatientDAO">
+		<property name="sessionFactory"><ref bean="sessionFactory"/></property>	
+	</bean>
+	<bean id="personDAO" class="org.openmrs.api.db.hibernate.HibernatePersonDAO">
+		<property name="sessionFactory"><ref bean="sessionFactory"/></property>	
+	</bean>
+	<bean id="conceptDAO" class="org.openmrs.api.db.hibernate.HibernateConceptDAO">
+		<property name="sessionFactory"><ref bean="sessionFactory"/></property>	
+	</bean>
+	<bean id="userDAO" class="org.openmrs.api.db.hibernate.HibernateUserDAO">
+		<property name="sessionFactory"><ref bean="sessionFactory"/></property>	
+	</bean>
+	<bean id="obsDAO" class="org.openmrs.api.db.hibernate.HibernateObsDAO">
+		<property name="sessionFactory"><ref bean="sessionFactory"/></property>	
+	</bean>
+	<bean id="encounterDAO" class="org.openmrs.api.db.hibernate.HibernateEncounterDAO">
+		<property name="sessionFactory"><ref bean="sessionFactory"/></property>	
+	</bean>
+	<bean id="locationDAO" class="org.openmrs.api.db.hibernate.HibernateLocationDAO">
+		<property name="sessionFactory"><ref bean="sessionFactory"/></property>	
+	</bean>
+	<bean id="orderDAO" class="org.openmrs.api.db.hibernate.HibernateOrderDAO">
+		<property name="sessionFactory"><ref bean="sessionFactory"/></property>	
+	</bean>
+	<bean id="formDAO" class="org.openmrs.api.db.hibernate.HibernateFormDAO">
+		<property name="sessionFactory"><ref bean="sessionFactory"/></property>	
+	</bean>
+	<bean id="adminDAO" class="org.openmrs.api.db.hibernate.HibernateAdministrationDAO">
+		<property name="sessionFactory"><ref bean="sessionFactory"/></property>	
+	</bean>
+	<bean id="noteDAO" class="org.openmrs.api.db.hibernate.HibernateNoteDAO">
+		<property name="sessionFactory"><ref bean="sessionFactory"/></property>	
+	</bean>
+	<bean id="programWorkflowDAO" class="org.openmrs.api.db.hibernate.HibernateProgramWorkflowDAO">
+		<property name="sessionFactory"><ref bean="sessionFactory"/></property>	
+	</bean>
+	<bean id="templateDAO" class="org.openmrs.api.db.hibernate.HibernateTemplateDAO">
+		<property name="sessionFactory"><ref bean="sessionFactory"/></property>	
+	</bean>
+	<bean id="patientSetDAO" class="org.openmrs.api.db.hibernate.HibernatePatientSetDAO">
+		<property name="sessionFactory"><ref bean="sessionFactory"/></property>	
+	</bean>
+	<bean id="cohortDAO" class="org.openmrs.api.db.hibernate.HibernateCohortDAO">
+		<property name="sessionFactory"><ref bean="sessionFactory"/></property>	
+	</bean>
+	<bean id="serializedObjectDAO" class="org.openmrs.api.db.hibernate.HibernateSerializedObjectDAO" factory-method="getInstance">
+		<property name="sessionFactory"><ref bean="sessionFactory"/></property>
+		<property name="supportedTypes">
+			<list></list>
+		</property>
+	</bean>
+	<bean id="datatypeDAO" class="org.openmrs.api.db.hibernate.HibernateDatatypeDAO">
+		<property name="sessionFactory"><ref bean="sessionFactory"/></property>
+	</bean>
+	<bean id="schedulerDAO" class="org.openmrs.scheduler.db.hibernate.HibernateSchedulerDAO">
+		<property name="sessionFactory"><ref bean="sessionFactory"/></property>	
+	</bean>
+	<bean id="alertDAO" class="org.openmrs.notification.db.hibernate.HibernateAlertDAO">
+		<property name="sessionFactory"><ref bean="sessionFactory"/></property>	
+	</bean>
+	<bean id="reportDAO" class="org.openmrs.report.db.hibernate.HibernateReportDAO">
+		<property name="sessionFactory"><ref bean="sessionFactory"/></property>	
+	</bean>
+	<bean id="reportObjectDAO" class="org.openmrs.reporting.db.hibernate.HibernateReportObjectDAO">
+		<property name="sessionFactory"><ref bean="sessionFactory"/></property>	
+	</bean>
+	<bean id="hL7DAO" class="org.openmrs.hl7.db.hibernate.HibernateHL7DAO">
+		<property name="sessionFactory"><ref bean="sessionFactory"/></property>	
+	</bean>
+	<bean id="activeListDAO" class="org.openmrs.api.db.hibernate.HibernateActiveListDAO">
+		<property name="sessionFactory"><ref bean="sessionFactory"/></property>	
+	</bean>
+	<bean id="visitDAO" class="org.openmrs.api.db.hibernate.HibernateVisitDAO">
+        <property name="sessionFactory"><ref bean="sessionFactory"/></property>
+    </bean>
+	<bean id="providerDAO" class="org.openmrs.api.db.hibernate.HibernateProviderDAO">
+        <property name="sessionFactory"><ref bean="sessionFactory"/></property>
+    </bean>
+	
+
+	<!--  **************************  SCHEDULER SERVICE  *************************  -->
+	<!-- 
+		Note that we have circular dependency between service and context object.
+		There's nothing we could do about this.  
+	-->
+	<bean id="patientServiceTarget" class="org.openmrs.api.impl.PatientServiceImpl">
+		<property name="patientDAO"><ref bean="patientDAO"/></property>	
+		<property name="identifierValidators">
+			<map>
+				<entry>
+					<key><value>org.openmrs.patient.impl.LuhnIdentifierValidator</value></key>
+					<bean class="org.openmrs.patient.impl.LuhnIdentifierValidator"/>
+				</entry>
+				<entry>
+					<key><value>org.openmrs.patient.impl.VerhoeffIdentifierValidator</value></key>
+					<bean class="org.openmrs.patient.impl.VerhoeffIdentifierValidator"/>
+				</entry>
+			</map>
+		</property>
+	</bean>
+	<bean id="personServiceTarget" class="org.openmrs.api.impl.PersonServiceImpl">
+		<property name="personDAO"><ref bean="personDAO"/></property>	
+	</bean>
+	<bean id="conceptServiceTarget" class="org.openmrs.api.impl.ConceptServiceImpl">
+		<property name="conceptDAO"><ref bean="conceptDAO"/></property>	
+	</bean>
+	<bean id="userServiceTarget" class="org.openmrs.api.impl.UserServiceImpl">
+		<property name="userDAO"><ref bean="userDAO"/></property>	
+	</bean>
+	<bean id="obsServiceTarget" class="org.openmrs.api.impl.ObsServiceImpl">
+		<property name="obsDAO"><ref bean="obsDAO"/></property>	
+        <property name="handlers">
+            <map>
+                <entry>
+                    <key><value>ImageHandler</value></key>
+                    <bean class="org.openmrs.obs.handler.ImageHandler"/>
+                </entry>
+                <entry>
+                    <key><value>TextHandler</value></key>
+                    <bean class="org.openmrs.obs.handler.TextHandler"/>
+                </entry>
+                 <entry>
+                    <key><value>BinaryDataHandler</value></key>
+                    <bean class="org.openmrs.obs.handler.BinaryDataHandler"/>
+                </entry>
+                 <entry>
+                    <key><value>BinaryStreamHandler</value></key>
+                    <bean class="org.openmrs.obs.handler.BinaryStreamHandler"/>
+                </entry>
+            </map>
+        </property>
+	</bean>
+	<bean id="encounterServiceTarget" class="org.openmrs.api.impl.EncounterServiceImpl">
+		<property name="encounterDAO"><ref bean="encounterDAO"/></property>	
+	</bean>
+	<bean id="locationServiceTarget" class="org.openmrs.api.impl.LocationServiceImpl">
+		<property name="locationDAO"><ref bean="locationDAO"/></property>	
+	</bean>
+	<bean id="orderServiceTarget" class="org.openmrs.api.impl.OrderServiceImpl">
+		<property name="orderDAO"><ref bean="orderDAO"/></property>
+	</bean>
+	<bean id="formServiceTarget" class="org.openmrs.api.impl.FormServiceImpl">
+		<property name="formDAO"><ref bean="formDAO"/></property>	
+	</bean>
+	<bean id="adminServiceTarget" class="org.openmrs.api.impl.AdministrationServiceImpl">
+		<property name="administrationDAO"><ref bean="adminDAO"/></property>	
+		<property name="eventListeners"><ref bean="openmrsEventListeners"/></property>
+		<property name="globalLocaleList"><ref bean="globalLocaleList"/></property>
+	</bean>
+	<bean id="datatypeServiceTarget" class="org.openmrs.api.impl.DatatypeServiceImpl">
+		<property name="dao"><ref bean="datatypeDAO"/></property>
+	</bean>
+	<bean id="programWorkflowServiceTarget" class="org.openmrs.api.impl.ProgramWorkflowServiceImpl">
+		<property name="programWorkflowDAO"><ref bean="programWorkflowDAO"/></property>	
+	</bean>
+	<bean id="patientSetServiceTarget" class="org.openmrs.api.impl.PatientSetServiceImpl">
+		<property name="patientSetDAO"><ref bean="patientSetDAO"/></property>	
+	</bean>
+	<bean id="activeListServiceTarget" class="org.openmrs.api.impl.ActiveListServiceImpl">
+		<property name="activeListDAO"><ref bean="activeListDAO"/></property>	
+	</bean>
+	<bean id="visitServiceTarget" class="org.openmrs.api.impl.VisitServiceImpl">
+        <property name="visitDAO"><ref bean="visitDAO"/></property>
+	</bean>
+	<bean id="providerServiceTarget" class="org.openmrs.api.impl.ProviderServiceImpl">
+        <property name="providerDAO"><ref bean="providerDAO"/></property>
+	</bean>	
+	
+	<!-- Cohort Service setup -->
+	<bean id="cohortServiceTarget" class="org.openmrs.api.impl.CohortServiceImpl">
+		<property name="cohortDAO"><ref bean="cohortDAO"/></property>
+		<property name="cohortDefinitionProviders">
+			<map>
+				<entry>
+					<key><value>org.openmrs.reporting.PatientSearch</value></key>
+					<bean class="org.openmrs.cohort.impl.PatientSearchCohortDefinitionProvider"/>
+				</entry>
+				<entry>
+					<key><value>org.openmrs.cohort.StaticCohortDefinition</value></key>
+					<bean class="org.openmrs.cohort.impl.StaticCohortDefinitionProvider"/>
+				</entry>
+			</map>
+		</property>
+	</bean>
+	<!-- /Cohort Service setup -->
+	
+	<bean id="schedulerServiceTarget" class="org.openmrs.scheduler.timer.TimerSchedulerServiceImpl">
+		<property name="schedulerDAO"><ref bean="schedulerDAO"/></property>	
+	</bean>
+	<bean id="alertServiceTarget" class="org.openmrs.notification.impl.AlertServiceImpl">
+		<property name="alertDAO"><ref bean="alertDAO"/></property>	
+	</bean>
+	<bean id="messageServiceTarget" class="org.openmrs.notification.impl.MessageServiceImpl">
+		<property name="templateDAO"><ref bean="templateDAO"/></property>	
+	</bean>
+	<bean id="reportObjectServiceTarget" class="org.openmrs.reporting.impl.ReportObjectServiceImpl">
+		<property name="reportObjectDAO"><ref bean="reportObjectDAO"/></property>	
+	</bean>
+	
+	
+	<!-- ReportService setup -->
+	<bean id="reportServiceTarget" class="org.openmrs.report.impl.ReportServiceImpl">
+		<property name="reportDAO"><ref bean="reportDAO"/></property>	
+		<property name="renderers">
+			<map>
+				<entry>
+					<key><value>org.openmrs.report.impl.TsvReportRenderer</value></key>
+					<bean class="org.openmrs.report.impl.TsvReportRenderer"/>
+				</entry>
+				<entry>
+					<key><value>org.openmrs.report.impl.CsvReportRenderer</value></key>
+					<bean class="org.openmrs.report.impl.CsvReportRenderer"/>
+				</entry>
+			</map>
+		</property>
+	</bean>
+	<!-- /ReportService setup -->
+
+	<!-- SerializationService setup -->
+	<bean id="serializationServiceTarget" class="org.openmrs.api.impl.SerializationServiceImpl">
+		<property name="serializers">
+			<list>
+                <bean class="org.openmrs.serialization.SimpleXStreamSerializer"/>
+			</list>
+		</property>
+	</bean>
+	<!-- /SerializationService setup -->
+	
+	
+	<!-- Data Set Service Setup -->
+	<bean id="dataSetServiceTarget" class="org.openmrs.report.impl.DataSetServiceImpl">
+		<property name="providers">
+			<list>
+				<bean class="org.openmrs.report.CohortDataSetProvider"/>
+				<bean class="org.openmrs.report.RowPerObsDataSetProvider"/>
+				<bean class="org.openmrs.report.RowPerProgramEnrollmentDataSetProvider"/>
+			</list>
+		</property>
+	</bean>
+	<!-- /Data Set Service setup -->
+	
+	
+	<bean id="hL7ServiceTarget" class="org.openmrs.hl7.impl.HL7ServiceImpl" factory-method="getInstance">
+		<property name="HL7DAO"><ref bean="hL7DAO"/></property>
+		<property name="parser"><bean class="ca.uhn.hl7v2.parser.GenericParser" /></property>
+		<property name="router"><bean class="ca.uhn.hl7v2.app.MessageTypeRouter" /></property>
+		<property name="HL7Handlers">
+			<map>
+				<entry key="ORU_R01"><bean class="org.openmrs.hl7.handler.ORUR01Handler"/></entry>
+				<entry key="ADT_A28"><bean class="org.openmrs.hl7.handler.ADTA28Handler"/></entry>
+			</map>
+		</property>
+	</bean>
+	
+	<bean id="ardenServiceTarget" class="org.openmrs.arden.impl.ArdenServiceImpl">
+	</bean>
+	
+	<bean id="messageSourceServiceTarget" class="org.openmrs.messagesource.impl.MessageSourceServiceImpl">
+		<property name="activeMessageSource"><ref bean="mutableResourceBundleMessageSource"/>
+		</property>
+	</bean>
+	
+	<bean id="transactionAttributeSource" class="org.springframework.transaction.annotation.AnnotationTransactionAttributeSource"/>
+		
+	<bean id="mutableResourceBundleMessageSource" class="org.openmrs.messagesource.impl.MutableResourceBundleMessageSource">
+		<property name="basenames">
+			<!--  ABKTODO: Ugh. Presumes to be in a web application... -->
+			<list>
+				<value>/WEB-INF/custom_messages</value>
+				<value>/WEB-INF/module_messages</value>
+				<value>/WEB-INF/messages</value>
+			</list>
+		</property>
+		<property name="useCodeAsDefaultMessage"><value>true</value></property>
+		<property name="cacheSeconds" value="5" />
+		<property name="defaultEncoding"><value>UTF-8</value></property>
+	</bean>
+	
+	<bean id="patientService" class="org.springframework.transaction.interceptor.TransactionProxyFactoryBean">
+		<property name="transactionManager"><ref local="transactionManager"/></property>
+		<property name="target"><ref local="patientServiceTarget"/></property>
+		<property name="preInterceptors">
+			<ref local="serviceInterceptors" />
+		</property>
+		<property name="transactionAttributeSource"><ref local="transactionAttributeSource" /></property>
+	</bean>
+	<bean id="personService" class="org.springframework.transaction.interceptor.TransactionProxyFactoryBean">
+		<property name="transactionManager"><ref local="transactionManager"/></property>
+		<property name="target"><ref local="personServiceTarget"/></property>
+		<property name="preInterceptors">
+			<ref local="serviceInterceptors" />
+		</property>
+		<property name="transactionAttributeSource"><ref local="transactionAttributeSource" /></property>
+	</bean>
+	<bean id="conceptService" class="org.springframework.transaction.interceptor.TransactionProxyFactoryBean">
+		<property name="transactionManager"><ref local="transactionManager"/></property>
+		<property name="target"><ref local="conceptServiceTarget"/></property>
+		<property name="preInterceptors">
+			<ref local="serviceInterceptors" />
+		</property>
+		<property name="transactionAttributeSource"><ref local="transactionAttributeSource" /></property>
+	</bean>
+	<bean id="userService" class="org.springframework.transaction.interceptor.TransactionProxyFactoryBean">
+		<property name="transactionManager"><ref local="transactionManager"/></property>
+		<property name="target"><ref local="userServiceTarget"/></property>
+		<property name="preInterceptors">
+			<ref local="serviceInterceptors" />
+		</property>
+		<property name="transactionAttributeSource"><ref local="transactionAttributeSource" /></property>
+	</bean>
+	<bean id="obsService" class="org.springframework.transaction.interceptor.TransactionProxyFactoryBean">
+		<property name="transactionManager"><ref local="transactionManager"/></property>
+		<property name="target"><ref local="obsServiceTarget"/></property>
+		<property name="preInterceptors">
+			<ref local="serviceInterceptors" />
+		</property>
+		<property name="transactionAttributeSource"><ref local="transactionAttributeSource" /></property>
+	</bean>
+	<bean id="encounterService" class="org.springframework.transaction.interceptor.TransactionProxyFactoryBean">
+		<property name="transactionManager"><ref local="transactionManager"/></property>
+		<property name="target"><ref local="encounterServiceTarget"/></property>
+		<property name="preInterceptors">
+			<ref local="serviceInterceptors" />
+		</property>
+		<property name="transactionAttributeSource"><ref local="transactionAttributeSource" /></property>
+	</bean>
+	<bean id="locationService" class="org.springframework.transaction.interceptor.TransactionProxyFactoryBean">
+		<property name="transactionManager"><ref local="transactionManager"/></property>
+		<property name="target"><ref local="locationServiceTarget"/></property>
+		<property name="preInterceptors">
+			<ref local="serviceInterceptors" />
+		</property>
+		<property name="transactionAttributeSource"><ref local="transactionAttributeSource" /></property>
+	</bean>
+	<bean id="orderService" class="org.springframework.transaction.interceptor.TransactionProxyFactoryBean">
+		<property name="transactionManager"><ref local="transactionManager"/></property>
+		<property name="target"><ref local="orderServiceTarget"/></property>
+		<property name="preInterceptors">
+			<ref local="serviceInterceptors" />
+		</property>
+		<property name="transactionAttributeSource"><ref local="transactionAttributeSource" /></property>
+	</bean>
+	<bean id="formService" class="org.springframework.transaction.interceptor.TransactionProxyFactoryBean">
+		<property name="transactionManager"><ref local="transactionManager"/></property>
+		<property name="target"><ref local="formServiceTarget"/></property>
+		<property name="preInterceptors">
+			<ref local="serviceInterceptors" />
+		</property>
+		<property name="transactionAttributeSource"><ref local="transactionAttributeSource" /></property>
+	</bean>
+	<bean id="adminService" class="org.springframework.transaction.interceptor.TransactionProxyFactoryBean">
+		<property name="transactionManager"><ref local="transactionManager"/></property>
+		<property name="target"><ref local="adminServiceTarget"/></property>
+		<property name="preInterceptors">
+			<ref local="serviceInterceptors" />
+		</property>
+		<property name="transactionAttributeSource"><ref local="transactionAttributeSource" /></property>
+	</bean>
+	<bean id="datatypeService" class="org.springframework.transaction.interceptor.TransactionProxyFactoryBean">
+        <property name="transactionManager"><ref local="transactionManager"/></property>
+        <property name="target"><ref local="datatypeServiceTarget"/></property>
+        <property name="preInterceptors">
+            <ref local="serviceInterceptors" />
+        </property>
+        <!-- This service is not transactional, at least not yet, so maybe we can remove this -->
+        <property name="transactionAttributeSource"><ref local="transactionAttributeSource" /></property>
+    </bean>
+	<bean id="programWorkflowService" class="org.springframework.transaction.interceptor.TransactionProxyFactoryBean">
+		<property name="transactionManager"><ref local="transactionManager"/></property>
+		<property name="target"><ref local="programWorkflowServiceTarget"/></property>
+		<property name="preInterceptors">
+			<ref local="serviceInterceptors" />
+		</property>
+		<property name="transactionAttributeSource"><ref local="transactionAttributeSource" /></property>
+	</bean>
+	<bean id="messageService" class="org.springframework.transaction.interceptor.TransactionProxyFactoryBean">
+		<property name="transactionManager"><ref local="transactionManager"/></property>
+		<property name="target"><ref local="messageServiceTarget"/></property>
+		<property name="preInterceptors">
+			<ref local="serviceInterceptors" />
+		</property>
+		<property name="transactionAttributeSource"><ref local="transactionAttributeSource" /></property>
+	</bean>
+	<bean id="patientSetService" class="org.springframework.transaction.interceptor.TransactionProxyFactoryBean">
+		<property name="transactionManager"><ref local="transactionManager"/></property>
+		<property name="target"><ref local="patientSetServiceTarget"/></property>
+		<property name="preInterceptors">
+			<ref local="serviceInterceptors" />
+		</property>
+		<property name="transactionAttributeSource"><ref local="transactionAttributeSource" /></property>
+	</bean>
+	<bean id="cohortService" class="org.springframework.transaction.interceptor.TransactionProxyFactoryBean">
+		<property name="transactionManager"><ref local="transactionManager"/></property>
+		<property name="target"><ref local="cohortServiceTarget"/></property>
+		<property name="preInterceptors">
+			<ref local="serviceInterceptors" />
+		</property>
+		<property name="transactionAttributeSource"><ref local="transactionAttributeSource" /></property>
+	</bean>
+	<bean id="schedulerService" class="org.springframework.transaction.interceptor.TransactionProxyFactoryBean">
+		<property name="transactionManager"><ref local="transactionManager"/></property>
+		<property name="target"><ref local="schedulerServiceTarget"/></property>
+		<property name="preInterceptors">
+			<ref local="serviceInterceptors" />
+		</property>
+		<property name="transactionAttributeSource"><ref local="transactionAttributeSource" /></property>
+	</bean>
+	<bean id="alertService" class="org.springframework.transaction.interceptor.TransactionProxyFactoryBean">
+		<property name="transactionManager"><ref local="transactionManager"/></property>
+		<property name="target"><ref local="alertServiceTarget"/></property>
+		<property name="preInterceptors">
+			<ref local="serviceInterceptors" />
+		</property>
+		<property name="transactionAttributeSource"><ref local="transactionAttributeSource" /></property>
+	</bean>
+	<bean id="reportService" class="org.springframework.transaction.interceptor.TransactionProxyFactoryBean">
+		<property name="transactionManager"><ref local="transactionManager"/></property>
+		<property name="target"><ref local="reportServiceTarget"/></property>
+		<property name="preInterceptors">
+			<ref local="serviceInterceptors" />
+		</property>
+		<property name="transactionAttributeSource"><ref local="transactionAttributeSource" /></property>
+	</bean>
+	<bean id="reportObjectService" class="org.springframework.transaction.interceptor.TransactionProxyFactoryBean">
+		<property name="transactionManager"><ref local="transactionManager"/></property>
+		<property name="target"><ref local="reportObjectServiceTarget"/></property>
+		<property name="preInterceptors">
+			<ref local="serviceInterceptors" />
+		</property>
+		<property name="transactionAttributeSource"><ref local="transactionAttributeSource" /></property>
+	</bean>
+	<bean id="serializationService" class="org.springframework.transaction.interceptor.TransactionProxyFactoryBean">
+		<property name="transactionManager"><ref local="transactionManager"/></property>
+		<property name="target"><ref local="serializationServiceTarget"/></property>
+		<property name="preInterceptors">
+			<ref local="serviceInterceptors" />
+		</property>
+		<property name="transactionAttributeSource">
+			<bean class="org.springframework.transaction.annotation.AnnotationTransactionAttributeSource"/>
+		</property>
+	</bean>
+	<bean id="dataSetService" class="org.springframework.transaction.interceptor.TransactionProxyFactoryBean">
+		<property name="transactionManager"><ref local="transactionManager"/></property>
+		<property name="target"><ref local="dataSetServiceTarget"/></property>
+		<property name="preInterceptors">
+			<ref local="serviceInterceptors" />
+		</property>
+		<property name="transactionAttributeSource"><ref local="transactionAttributeSource" /></property>
+	</bean>
+	<bean id="hL7Service" class="org.springframework.transaction.interceptor.TransactionProxyFactoryBean">
+		<property name="transactionManager"><ref local="transactionManager"/></property>
+		<property name="target"><ref local="hL7ServiceTarget"/></property>
+		<property name="preInterceptors">
+			<ref local="serviceInterceptors" />
+		</property>
+		<property name="transactionAttributeSource"><ref local="transactionAttributeSource" /></property>
+	</bean>
+	<bean id="ardenService" class="org.springframework.transaction.interceptor.TransactionProxyFactoryBean">
+		<property name="transactionManager"><ref local="transactionManager"/></property>
+		<property name="target"><ref local="ardenServiceTarget"/></property>
+		<property name="preInterceptors">
+			<ref local="serviceInterceptors" />
+		</property>
+		<property name="transactionAttributeSource"><ref local="transactionAttributeSource" /></property>
+	</bean>
+	<bean id="messageSourceService" class="org.springframework.transaction.interceptor.TransactionProxyFactoryBean">
+		<property name="transactionManager"><ref local="transactionManager"/></property>
+		<property name="target"><ref local="messageSourceServiceTarget"/></property>
+		<property name="preInterceptors">
+			<ref local="serviceInterceptors" />
+		</property>
+		<property name="transactionAttributeSource"><ref local="transactionAttributeSource" /></property>
+	</bean>
+	<bean id="activeListService" class="org.springframework.transaction.interceptor.TransactionProxyFactoryBean">
+		<property name="transactionManager"><ref local="transactionManager"/></property>
+		<property name="target"><ref local="activeListServiceTarget"/></property>
+		<property name="preInterceptors">
+			<ref local="serviceInterceptors" />
+		</property>
+		<property name="transactionAttributeSource"><ref local="transactionAttributeSource" /></property>
+	</bean>
+	<bean id="visitService" class="org.springframework.transaction.interceptor.TransactionProxyFactoryBean">
+	    <property name="transactionManager"><ref local="transactionManager"/></property>
+	    <property name="target"><ref local="visitServiceTarget"/></property>
+	    <property name="preInterceptors">
+	        <ref local="serviceInterceptors"/>
+	    </property>
+	    <property name="transactionAttributeSource"><ref local="transactionAttributeSource"/></property>
+    </bean>
+	<bean id="providerService" class="org.springframework.transaction.interceptor.TransactionProxyFactoryBean">
+	    <property name="transactionManager"><ref local="transactionManager"/></property>
+	    <property name="target"><ref local="providerServiceTarget"/></property>
+	    <property name="preInterceptors">
+	        <ref local="serviceInterceptors"/>
+	    </property>
+	    <property name="transactionAttributeSource"><ref local="transactionAttributeSource"/></property>
+    </bean>
+	
+	
+	<!--
+		Scheduler service bean pool.
+	--><!--
+	<bean id="schedulerServicePool" class="org.springframework.aop.target.CommonsPoolTargetSource">
+		<property name="targetBeanName"><value>schedulerServiceTarget</value></property>
+		<property name="maxSize"><value>10</value></property>
+	</bean>
+	--><!-- 
+		Scheduler service 
+	--><!--
+	<bean id="schedulerService" class="org.springframework.aop.framework.ProxyFactoryBean">
+		<property name="targetSource"><ref local="schedulerServicePool"/></property>
+	</bean>
+	-->
+
+	<!--  **************************  SERVICE INTERCEPTORS  *************************  -->
+	<!-- AOP before advice that authorizes users according to annotations -->
+	<bean id="authorizationInterceptor" class="org.openmrs.aop.AuthorizationAdvice"/>
+	<!-- AOP "around" advisor that prints logging messages for service methods -->
+	<bean id="loggingInterceptor" class="org.openmrs.aop.LoggingAdvice"/>
+	<!-- AOP before advice that calls the SetRequiredDataHandler methods -->
+	<bean id="requiredDataInterceptor" class="org.openmrs.aop.RequiredDataAdvice"/>
+
+	<util:list id="serviceInterceptors">
+		<ref local="authorizationInterceptor"/>
+		<ref local="requiredDataInterceptor"/>
+		<ref local="loggingInterceptor"/>
+	</util:list>
+	
+	
+	<!--  **************************  SESSION FACTORY  *************************  -->
+	
+	<util:list id="moduleTestingMappingJarLocations">
+		
+	</util:list>
+	
+	<bean id="mappingJarResources" class="org.springframework.beans.factory.config.ListFactoryBean" parent="moduleTestingMappingJarLocations">
+		<property name="sourceList">
+			<list merge="true">
+			
+			</list>
+		</property>
+	</bean>
+	
+	<!-- will be autowired to the HibernateSessionFactoryBean by type -->
+	<!-- interceptors are used in order of name, this needs to be one of the first and should be since auditable happens to start with 'a' -->
+	<bean id="auditableInterceptor" class="org.openmrs.api.db.hibernate.AuditableInterceptor" />
+	
+	<bean id="sessionFactory" class="org.openmrs.api.db.hibernate.HibernateSessionFactoryBean">
+		<property name="configLocations">
+			<list>
+				<value>classpath:hibernate.cfg.xml</value>
+			</list>
+		</property>
+		<property name="mappingJarLocations">
+			<ref bean="mappingJarResources" />
+		</property>
+		<!--  default properties must be set in the hibernate.default.properties -->
+	</bean>
+
+	<!--  **************************  TRANSACTION MANAGER CONFIGURATION  *************************  -->
+
+	<bean id="transactionManager" class="org.springframework.orm.hibernate3.HibernateTransactionManager">
+		<property name="sessionFactory"><ref local="sessionFactory"/></property>
+	</bean>
+
+
+	<!--  ******************************  MESSAGE SERVICES  ****************************** -->
+	
+	<!-- Messaging Service -->
+	<!--
+    <bean id="messageService" class="org.openmrs.notification.impl.MessageServiceImpl">
+        <property name="daoContext">
+        	<ref bean="daoContext"/>
+        </property>
+
+        <property name="messagePreparator">
+			<bean id="mailMessagePreparator" class="org.openmrs.notification.mail.velocity.VelocityMessagePreparator"/>
+		</property>        
+
+        <property name="messageSender">
+			<bean id="mailMessageSender" class="org.openmrs.notification.mail.MailMessageSender">
+				<property name="mailSession">
+					<bean id="mailSession" class="org.springframework.jndi.JndiObjectFactoryBean">
+					    <property name="jndiName"><value>java:comp/env/mail/OpenmrsMailSession</value></property>
+					</bean>
+				</property>
+			</bean> 		
+		</property>
+    </bean>   
+	-->		
+
+
+	<!--  **************************  REPORT OBJECT FACTORY CONFIGURATION  *************************  -->
+	<!-- Configuration for reporting module - sets up the report object factory and admin interface -->
+
+	<bean id="patientCharacteristicFilterModule" class="org.openmrs.reporting.ReportObjectFactoryModule">
+		<property name="name"><value>PatientCharacteristicFilter</value></property>
+		<property name="displayName"><value>Patient Characteristic Filter</value></property>
+		<property name="className"><value>org.openmrs.reporting.PatientCharacteristicFilter</value></property>
+		<property name="type"><value>Patient Filter</value></property>
+		<property name="validatorClass"><value>org.openmrs.reporting.PatientCharacteristicFilterValidator</value></property>
+	</bean>
+	
+	<bean id="numericObsPatientFilterModule" class="org.openmrs.reporting.ReportObjectFactoryModule">
+		<property name="name"><value>NumericObsPatientFilter</value></property>
+		<property name="displayName"><value>Numeric Observation Patient Filter</value></property>
+		<property name="className"><value>org.openmrs.reporting.NumericObsPatientFilter</value></property>
+		<property name="type"><value>Patient Filter</value></property>
+		<property name="validatorClass"><value>org.openmrs.reporting.NumericObsPatientFilterValidator</value></property>
+	</bean>
+
+	<bean id="shortDescriptionProducerModule" class="org.openmrs.reporting.ReportObjectFactoryModule">
+		<property name="name"><value>ShortDescriptionProducer</value></property>
+		<property name="displayName"><value>Short Description Producer</value></property>
+		<property name="className"><value>org.openmrs.reporting.ShortDescriptionProducer</value></property>
+		<property name="type"><value>Patient Data Producer</value></property>
+		<property name="validatorClass"><value>org.openmrs.reporting.ShortDescriptionProducerValidator</value></property>
+	</bean>
+
+	<!--  **************************  VALIDATOR CONFIGURATION  *************************  -->
+	<!--  Configuration for all openmrs validators                                        -->
+	
+	<bean id="personValidator" class="org.openmrs.validator.PersonValidator" />
+	<bean id="patientValidator" class="org.openmrs.validator.PatientValidator" />
+	<bean id="locationValidator" class="org.openmrs.validator.LocationValidator"/>
+	<bean id="personNameValidator" class="org.openmrs.validator.PersonNameValidator" />
+	<bean id="patientIdentifierValidator" class="org.openmrs.validator.PatientIdentifierValidator" />
+	<bean id="patientIdentifierTypeValidator" class="org.openmrs.validator.PatientIdentifierTypeValidator" />
+	<bean id="personAttributeTypeValidator" class="org.openmrs.validator.PersonAttributeTypeValidator" />
+	<bean id="userValidator" class="org.openmrs.validator.UserValidator" />
+	<bean id="roleValidator" class="org.openmrs.validator.RoleValidator" />
+	<bean id="privilegeValidator" class="org.openmrs.validator.PrivilegeValidator" />
+	<bean id="encounterTypeValidator" class="org.openmrs.validator.EncounterTypeValidator" />
+	<bean id="conceptClassValidator" class="org.openmrs.validator.ConceptClassValidator" />
+	<bean id="conceptDatatypeValidator" class="org.openmrs.validator.ConceptDatatypeValidator" />
+	<bean id="formEditValidator" class="org.openmrs.validator.FormValidator" />
+	<bean id="fieldTypeValidator" class="org.openmrs.validator.FieldTypeValidator" />
+	<bean id="programValidator" class="org.openmrs.validator.ProgramValidator" />
+	<bean id="stateConversionValidator" class="org.openmrs.validator.StateConversionValidator" />
+	<bean id="taskValidator" class="org.openmrs.validator.SchedulerFormValidator" />
+	<bean id="obsValidator" class="org.openmrs.validator.ObsValidator" />
+	<bean id="orderValidator" class="org.openmrs.validator.OrderValidator" />
+	<bean id="drugOrderValidator" class="org.openmrs.validator.DrugOrderValidator" />
+	<bean id="requireNameValidator" class="org.openmrs.validator.RequireNameValidator"/>
+	<bean id="conceptDrugValidator" class="org.openmrs.validator.ConceptDrugValidator"/>
+	<bean id="hl7SourceValidator" class="org.openmrs.validator.HL7SourceValidator"/>
+	<bean id="personAddressValidator" class="org.openmrs.validator.PersonAddressValidator"/>
+	<bean id="visitTypeValidator" class="org.openmrs.validator.VisitTypeValidator" />
+	<bean id="visitAttributeTypeValidator" class="org.openmrs.validator.VisitAttributeTypeValidator" />
+	<bean id="providerAttributeTypeValidator" class="org.openmrs.validator.ProviderAttributeTypeValidator" />	
+	<bean id="encounterValidator" class="org.openmrs.validator.EncounterValidator" />
+    <bean id="orderGroupValidator" class="org.openmrs.validator.OrderGroupValidator" />
+	<bean id="locationAttributeTypeValidator" class="org.openmrs.validator.LocationAttributeTypeValidator" />
+	<bean id="providerValidator" class="org.openmrs.validator.ProviderValidator" />
+	<bean id="patientProgramValidator" class="org.openmrs.validator.PatientProgramValidator" />
+	<bean id="conceptValidator" class="org.openmrs.validator.ConceptValidator" />
+	<bean id="personMergeLogValidator" class="org.openmrs.validator.PersonMergeLogValidator" />
+	<bean id="conceptReferenceTermValidator" class="org.openmrs.validator.ConceptReferenceTermValidator" />
+	<bean id="conceptMapTypeValidator" class="org.openmrs.validator.ConceptMapTypeValidator" />
+
+	<!--  ************************ END VALIDATOR CONFIGURATION  ************************  -->
+	
+	<context:component-scan base-package="org.openmrs">
+		<context:include-filter type="annotation" expression="org.openmrs.annotation.Handler"/>
+		<context:exclude-filter type="custom" expression="org.openmrs.util.TestTypeFilter"/> <!-- Excludes classes with unit test super classes -->
+	</context:component-scan>
+    
+</beans>
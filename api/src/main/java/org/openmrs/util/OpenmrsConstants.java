--- conflicted
+++ resolved
@@ -1,1676 +1,1672 @@
-/**
- * The contents of this file are subject to the OpenMRS Public License
- * Version 1.0 (the "License"); you may not use this file except in
- * compliance with the License. You may obtain a copy of the License at
- * http://license.openmrs.org
- *
- * Software distributed under the License is distributed on an "AS IS"
- * basis, WITHOUT WARRANTY OF ANY KIND, either express or implied. See the
- * License for the specific language governing rights and limitations
- * under the License.
- *
- * Copyright (C) OpenMRS, LLC.  All Rights Reserved.
- */
-package org.openmrs.util;
-
-import java.io.IOException;
-import java.util.Collection;
-import java.util.HashMap;
-import java.util.LinkedHashMap;
-import java.util.List;
-import java.util.Locale;
-import java.util.Map;
-import java.util.Properties;
-import java.util.Vector;
-
-import org.apache.commons.logging.Log;
-import org.apache.commons.logging.LogFactory;
-import org.openmrs.GlobalProperty;
-import org.openmrs.api.ConceptService;
-import org.openmrs.api.handler.ExistingVisitAssignmentHandler;
-import org.openmrs.customdatatype.datatype.BooleanDatatype;
-import org.openmrs.customdatatype.datatype.FreeTextDatatype;
-import org.openmrs.hl7.HL7Constants;
-import org.openmrs.module.ModuleConstants;
-import org.openmrs.module.ModuleFactory;
-import org.openmrs.patient.impl.LuhnIdentifierValidator;
-import org.openmrs.scheduler.SchedulerConstants;
-
-/**
- * Constants used in OpenMRS. Contents built from build properties (version, version_short, and
- * expected_database). Some are set at runtime (database, database version). This file should
- * contain all privilege names and global property names. Those strings added to the static CORE_*
- * methods will be written to the database at startup if they don't exist yet.
- */
-public final class OpenmrsConstants {
-	
-	private static Log log = LogFactory.getLog(OpenmrsConstants.class);
-	
-	/**
-	 * This is the hard coded primary key of the order type for DRUG. This has to be done because
-	 * some logic in the API acts on this order type
-	 */
-	public static final int ORDERTYPE_DRUG = 2;
-	
-	/**
-	 * This is the hard coded primary key of the concept class for DRUG. This has to be done because
-	 * some logic in the API acts on this concept class
-	 */
-	public static final int CONCEPT_CLASS_DRUG = 3;
-	
-	/**
-	 * hack alert: During an ant build, the openmrs api jar manifest file is loaded with these
-	 * values. When constructing the OpenmrsConstants class file, the api jar is read and the values
-	 * are copied in as constants
-	 */
-	private static final Package THIS_PACKAGE = OpenmrsConstants.class.getPackage();
-	
-	/**
-	 * This holds the current openmrs code version. This version is a string containing spaces and
-	 * words.<br/>
-	 * The format is:<br/>
-	 * <i>major</i>.<i>minor</i>.<i>maintenance</i> <i>suffix</i> Build <i>buildNumber</i>
-	 */
-	public static final String OPENMRS_VERSION = THIS_PACKAGE.getSpecificationVendor() != null ? THIS_PACKAGE
-	        .getSpecificationVendor() : getBuildVersion();
-	
-	/**
-	 * This holds the current openmrs code version in a short space-less string.<br/>
-	 * The format is:<br/>
-	 * <i>major</i>.<i>minor</i>.<i>maintenance</i>.<i>revision</i>-<i>suffix</i
-	 * >
-	 */
-	public static final String OPENMRS_VERSION_SHORT = THIS_PACKAGE.getSpecificationVersion() != null ? THIS_PACKAGE
-	        .getSpecificationVersion() : getBuildVersionShort();
-	
-	/**
-	 * @return build version with alpha characters (eg:1.10.0 SNAPSHOT Build 24858) 
-	 * defined in MANIFEST.MF(specification-Vendor)
-	 * 
-	 * @see #OPENMRS_VERSION_SHORT
-	 * @see #OPENMRS_VERSION
-	 */
-	private static String getBuildVersion() {
-		
-		Properties props = new Properties();
-		
-		java.net.URL url = OpenmrsConstants.class.getClassLoader().getResource("META-INF/MANIFEST.MF");
-		
-		if (url == null) {
-			log.error("Unable to find MANIFEST.MF file built by maven");
-			return null;
-		}
-		
-		// Load the file
-		try {
-			props.load(url.openStream());
-			
-			return props.getProperty("Specification-Vendor");
-		}
-		catch (IOException e) {
-			log.error("Unable to get MANIFEST.MF file into manifest object");
-		}
-		
-		return null;
-	}
-	
-	/**
-	 * @return build version without alpha characters (eg: 1.10.0.24858) 
-	 * defined in MANIFEST.MF (specification-Version)
-	 * 
-	 * @see #OPENMRS_VERSION_SHORT
-	 * @see #OPENMRS_VERSION
-	 */
-	private static String getBuildVersionShort() {
-		
-		Properties props = new Properties();
-		
-		java.net.URL url = OpenmrsConstants.class.getClassLoader().getResource("META-INF/MANIFEST.MF");
-		
-		if (url == null) {
-			log.error("Unable to find MANIFEST.MF file built by maven");
-			return null;
-		}
-		
-		// Load the file
-		try {
-			props.load(url.openStream());
-			
-			return props.getProperty("Specification-Version");
-		}
-		catch (IOException e) {
-			log.error("Unable to get MANIFEST.MF file into manifest object");
-		}
-		
-		return null;
-	}
-	
-	/**
-	 * See {@link DatabaseUpdater#updatesRequired()} to see what changesets in the
-	 * liquibase-update-to-latest.xml file in the openmrs api jar file need to be run to bring the
-	 * db up to date with what the api requires.
-	 * 
-	 * @deprecated the database doesn't have just one main version now that we are using liquibase.
-	 */
-	@Deprecated
-	public static final String DATABASE_VERSION_EXPECTED = THIS_PACKAGE.getImplementationVersion();
-	
-	public static String DATABASE_NAME = "openmrs";
-	
-	public static String DATABASE_BUSINESS_NAME = "openmrs";
-	
-	/**
-	 * See {@link DatabaseUpdater#updatesRequired()} to see what changesets in the
-	 * liquibase-update-to-latest.xml file in the openmrs api jar file need to be run to bring the
-	 * db up to date with what the api requires.
-	 * 
-	 * @deprecated the database doesn't have just one main version now that we are using liquibase.
-	 */
-	@Deprecated
-	public static String DATABASE_VERSION = null;
-	
-	/**
-	 * Set true from runtime configuration to obscure patients for system demonstrations
-	 */
-	public static boolean OBSCURE_PATIENTS = false;
-	
-	public static String OBSCURE_PATIENTS_GIVEN_NAME = "Demo";
-	
-	public static String OBSCURE_PATIENTS_MIDDLE_NAME = null;
-	
-	public static String OBSCURE_PATIENTS_FAMILY_NAME = "Person";
-	
-	public static final String REGEX_LARGE = "[!\"#\\$%&'\\(\\)\\*,+-\\./:;<=>\\?@\\[\\\\\\\\\\]^_`{\\|}~]";
-	
-	public static final String REGEX_SMALL = "[!\"#\\$%&'\\(\\)\\*,\\./:;<=>\\?@\\[\\\\\\\\\\]^_`{\\|}~]";
-	
-	public static final Integer CIVIL_STATUS_CONCEPT_ID = 1054;
-	
-	/**
-	 * The directory that will store filesystem data about openmrs like module omods, generated data
-	 * exports, etc. This shouldn't be accessed directory, the
-	 * OpenmrsUtil.getApplicationDataDirectory() should be used. This should be null here. This
-	 * constant will hold the value of the user's runtime property for the
-	 * application_data_directory and is set programmatically at startup. This value is set in the
-	 * openmrs startup method. If this is null, the getApplicationDataDirectory() uses some OS
-	 * heuristics to determine where to put an app data dir.
-	 * 
-	 * @see #APPLICATION_DATA_DIRECTORY_RUNTIME_PROPERTY
-	 * @see OpenmrsUtil#getApplicationDataDirectory()
-	 * @see OpenmrsUtil#startup(java.util.Properties)
-	 */
-	public static String APPLICATION_DATA_DIRECTORY = null;
-	
-	/**
-	 * The name of the runtime property that a user can set that will specify where openmrs's
-	 * application directory is
-	 * 
-	 * @see #APPLICATION_DATA_DIRECTORY
-	 */
-	public static String APPLICATION_DATA_DIRECTORY_RUNTIME_PROPERTY = "application_data_directory";
-	
-	/**
-	 * The name of the runtime property that a user can set that will specify whether the database
-	 * is automatically updated on startup
-	 */
-	public static String AUTO_UPDATE_DATABASE_RUNTIME_PROPERTY = "auto_update_database";
-	
-	/**
-	 * These words are ignored in concept and patient searches
-	 * 
-	 * @return Collection<String> of words that are ignored
-	 */
-	public static final Collection<String> STOP_WORDS() {
-		List<String> stopWords = new Vector<String>();
-		stopWords.add("A");
-		stopWords.add("AND");
-		stopWords.add("AT");
-		stopWords.add("BUT");
-		stopWords.add("BY");
-		stopWords.add("FOR");
-		stopWords.add("HAS");
-		stopWords.add("OF");
-		stopWords.add("THE");
-		stopWords.add("TO");
-		
-		return stopWords;
-	}
-	
-	/**
-	 * A gender character to gender name map<br/>
-	 * TODO issues with localization. How should this be handled?
-	 * 
-	 * @return Map<String, String> of gender character to gender name
-	 */
-	public static final Map<String, String> GENDER() {
-		Map<String, String> genders = new LinkedHashMap<String, String>();
-		genders.put("M", "Male");
-		genders.put("F", "Female");
-		return genders;
-	}
-	
-	// Baked in Privileges:
-	@Deprecated
-	public static final String PRIV_VIEW_CONCEPTS = PrivilegeConstants.VIEW_CONCEPTS;
-	
-	@Deprecated
-	public static final String PRIV_MANAGE_CONCEPTS = PrivilegeConstants.MANAGE_CONCEPTS;
-	
-	@Deprecated
-	public static final String PRIV_PURGE_CONCEPTS = PrivilegeConstants.PURGE_CONCEPTS;
-	
-	@Deprecated
-	public static final String PRIV_MANAGE_CONCEPT_NAME_TAGS = PrivilegeConstants.MANAGE_CONCEPT_NAME_TAGS;
-	
-	@Deprecated
-	public static final String PRIV_VIEW_CONCEPT_PROPOSALS = PrivilegeConstants.VIEW_CONCEPT_PROPOSALS;
-	
-	@Deprecated
-	public static final String PRIV_ADD_CONCEPT_PROPOSALS = PrivilegeConstants.ADD_CONCEPT_PROPOSALS;
-	
-	@Deprecated
-	public static final String PRIV_EDIT_CONCEPT_PROPOSALS = PrivilegeConstants.EDIT_CONCEPT_PROPOSALS;
-	
-	@Deprecated
-	public static final String PRIV_DELETE_CONCEPT_PROPOSALS = PrivilegeConstants.DELETE_CONCEPT_PROPOSALS;
-	
-	@Deprecated
-	public static final String PRIV_PURGE_CONCEPT_PROPOSALS = PrivilegeConstants.PURGE_CONCEPT_PROPOSALS;
-	
-	@Deprecated
-	public static final String PRIV_VIEW_USERS = PrivilegeConstants.VIEW_USERS;
-	
-	@Deprecated
-	public static final String PRIV_ADD_USERS = PrivilegeConstants.ADD_USERS;
-	
-	@Deprecated
-	public static final String PRIV_EDIT_USERS = PrivilegeConstants.EDIT_USERS;
-	
-	@Deprecated
-	public static final String PRIV_DELETE_USERS = PrivilegeConstants.DELETE_USERS;
-	
-	@Deprecated
-	public static final String PRIV_PURGE_USERS = PrivilegeConstants.PURGE_USERS;
-	
-	@Deprecated
-	public static final String PRIV_EDIT_USER_PASSWORDS = PrivilegeConstants.EDIT_USER_PASSWORDS;
-	
-	@Deprecated
-	public static final String PRIV_VIEW_ENCOUNTERS = PrivilegeConstants.VIEW_ENCOUNTERS;
-	
-	@Deprecated
-	public static final String PRIV_ADD_ENCOUNTERS = PrivilegeConstants.ADD_ENCOUNTERS;
-	
-	@Deprecated
-	public static final String PRIV_EDIT_ENCOUNTERS = PrivilegeConstants.EDIT_ENCOUNTERS;
-	
-	@Deprecated
-	public static final String PRIV_DELETE_ENCOUNTERS = PrivilegeConstants.DELETE_ENCOUNTERS;
-	
-	@Deprecated
-	public static final String PRIV_PURGE_ENCOUNTERS = PrivilegeConstants.PURGE_ENCOUNTERS;
-	
-	@Deprecated
-	public static final String PRIV_VIEW_ENCOUNTER_TYPES = PrivilegeConstants.VIEW_ENCOUNTER_TYPES;
-	
-	@Deprecated
-	public static final String PRIV_MANAGE_ENCOUNTER_TYPES = PrivilegeConstants.MANAGE_ENCOUNTER_TYPES;
-	
-	@Deprecated
-	public static final String PRIV_PURGE_ENCOUNTER_TYPES = PrivilegeConstants.PURGE_ENCOUNTER_TYPES;
-	
-	@Deprecated
-	public static final String PRIV_VIEW_LOCATIONS = PrivilegeConstants.VIEW_LOCATIONS;
-	
-	@Deprecated
-	public static final String PRIV_MANAGE_LOCATIONS = PrivilegeConstants.MANAGE_LOCATIONS;
-	
-	@Deprecated
-	public static final String PRIV_PURGE_LOCATIONS = PrivilegeConstants.PURGE_LOCATIONS;
-	
-	@Deprecated
-	public static final String PRIV_MANAGE_LOCATION_TAGS = PrivilegeConstants.MANAGE_LOCATION_TAGS;
-	
-	@Deprecated
-	public static final String PRIV_PURGE_LOCATION_TAGS = PrivilegeConstants.PURGE_LOCATION_TAGS;
-	
-	@Deprecated
-	public static final String PRIV_VIEW_OBS = PrivilegeConstants.VIEW_OBS;
-	
-	@Deprecated
-	public static final String PRIV_ADD_OBS = PrivilegeConstants.ADD_OBS;
-	
-	@Deprecated
-	public static final String PRIV_EDIT_OBS = PrivilegeConstants.EDIT_OBS;
-	
-	@Deprecated
-	public static final String PRIV_DELETE_OBS = PrivilegeConstants.DELETE_OBS;
-	
-	@Deprecated
-	public static final String PRIV_PURGE_OBS = PrivilegeConstants.PURGE_OBS;
-	
-	@Deprecated
-	public static final String PRIV_VIEW_MIME_TYPES = "View Mime Types";
-	
-	@Deprecated
-	public static final String PRIV_PURGE_MIME_TYPES = "Purge Mime Types";
-	
-	@Deprecated
-	public static final String PRIV_VIEW_PATIENTS = PrivilegeConstants.VIEW_PATIENTS;
-	
-	@Deprecated
-	public static final String PRIV_ADD_PATIENTS = PrivilegeConstants.ADD_PATIENTS;
-	
-	@Deprecated
-	public static final String PRIV_EDIT_PATIENTS = PrivilegeConstants.EDIT_PATIENTS;
-	
-	@Deprecated
-	public static final String PRIV_DELETE_PATIENTS = PrivilegeConstants.DELETE_PATIENTS;
-	
-	@Deprecated
-	public static final String PRIV_PURGE_PATIENTS = PrivilegeConstants.PURGE_PATIENTS;
-	
-	@Deprecated
-	public static final String PRIV_VIEW_PATIENT_IDENTIFIERS = PrivilegeConstants.VIEW_PATIENT_IDENTIFIERS;
-	
-	@Deprecated
-	public static final String PRIV_ADD_PATIENT_IDENTIFIERS = PrivilegeConstants.ADD_PATIENT_IDENTIFIERS;
-	
-	@Deprecated
-	public static final String PRIV_EDIT_PATIENT_IDENTIFIERS = PrivilegeConstants.EDIT_PATIENT_IDENTIFIERS;
-	
-	@Deprecated
-	public static final String PRIV_DELETE_PATIENT_IDENTIFIERS = PrivilegeConstants.DELETE_PATIENT_IDENTIFIERS;
-	
-	@Deprecated
-	public static final String PRIV_PURGE_PATIENT_IDENTIFIERS = PrivilegeConstants.PURGE_PATIENT_IDENTIFIERS;
-	
-	@Deprecated
-	public static final String PRIV_VIEW_PATIENT_COHORTS = PrivilegeConstants.VIEW_PATIENT_COHORTS;
-	
-	@Deprecated
-	public static final String PRIV_ADD_COHORTS = PrivilegeConstants.ADD_COHORTS;
-	
-	@Deprecated
-	public static final String PRIV_EDIT_COHORTS = PrivilegeConstants.EDIT_COHORTS;
-	
-	@Deprecated
-	public static final String PRIV_DELETE_COHORTS = PrivilegeConstants.DELETE_COHORTS;
-	
-	@Deprecated
-	public static final String PRIV_PURGE_COHORTS = PrivilegeConstants.PURGE_COHORTS;
-	
-	@Deprecated
-	public static final String PRIV_VIEW_ORDERS = PrivilegeConstants.VIEW_ORDERS;
-	
-	@Deprecated
-	public static final String PRIV_ADD_ORDERS = PrivilegeConstants.ADD_ORDERS;
-	
-	@Deprecated
-	public static final String PRIV_EDIT_ORDERS = PrivilegeConstants.EDIT_ORDERS;
-	
-	@Deprecated
-	public static final String PRIV_DELETE_ORDERS = PrivilegeConstants.DELETE_ORDERS;
-	
-	@Deprecated
-	public static final String PRIV_PURGE_ORDERS = PrivilegeConstants.PURGE_ORDERS;
-	
-	@Deprecated
-	public static final String PRIV_VIEW_FORMS = PrivilegeConstants.VIEW_FORMS;
-	
-	@Deprecated
-	public static final String PRIV_MANAGE_FORMS = PrivilegeConstants.MANAGE_FORMS;
-	
-	@Deprecated
-	public static final String PRIV_PURGE_FORMS = PrivilegeConstants.PURGE_FORMS;
-	
-	// This name is historic, since that's what it was originally called in the infopath formentry module
-	
-	@Deprecated
-	public static final String PRIV_FORM_ENTRY = PrivilegeConstants.FORM_ENTRY;
-	
-	@Deprecated
-	public static final String PRIV_VIEW_REPORTS = "View Reports";
-	
-	@Deprecated
-	public static final String PRIV_ADD_REPORTS = "Add Reports";
-	
-	@Deprecated
-	public static final String PRIV_EDIT_REPORTS = "Edit Reports";
-	
-	@Deprecated
-	public static final String PRIV_DELETE_REPORTS = "Delete Reports";
-	
-	@Deprecated
-	public static final String PRIV_RUN_REPORTS = "Run Reports";
-	
-	@Deprecated
-	public static final String PRIV_VIEW_REPORT_OBJECTS = "View Report Objects";
-	
-	@Deprecated
-	public static final String PRIV_ADD_REPORT_OBJECTS = "Add Report Objects";
-	
-	@Deprecated
-	public static final String PRIV_EDIT_REPORT_OBJECTS = "Edit Report Objects";
-	
-	@Deprecated
-	public static final String PRIV_DELETE_REPORT_OBJECTS = "Delete Report Objects";
-	
-	@Deprecated
-	public static final String PRIV_MANAGE_IDENTIFIER_TYPES = PrivilegeConstants.MANAGE_IDENTIFIER_TYPES;
-	
-	@Deprecated
-	public static final String PRIV_VIEW_IDENTIFIER_TYPES = PrivilegeConstants.VIEW_IDENTIFIER_TYPES;
-	
-	@Deprecated
-	public static final String PRIV_PURGE_IDENTIFIER_TYPES = PrivilegeConstants.PURGE_IDENTIFIER_TYPES;
-	
-	@Deprecated
-	public static final String PRIV_MANAGE_MIME_TYPES = "Manage Mime Types";
-	
-	@Deprecated
-	public static final String PRIV_VIEW_CONCEPT_CLASSES = PrivilegeConstants.VIEW_CONCEPT_CLASSES;
-	
-	@Deprecated
-	public static final String PRIV_MANAGE_CONCEPT_CLASSES = PrivilegeConstants.MANAGE_CONCEPT_CLASSES;
-	
-	@Deprecated
-	public static final String PRIV_PURGE_CONCEPT_CLASSES = PrivilegeConstants.PURGE_CONCEPT_CLASSES;
-	
-	@Deprecated
-	public static final String PRIV_VIEW_CONCEPT_DATATYPES = PrivilegeConstants.VIEW_CONCEPT_DATATYPES;
-	
-	@Deprecated
-	public static final String PRIV_MANAGE_CONCEPT_DATATYPES = PrivilegeConstants.MANAGE_CONCEPT_DATATYPES;
-	
-	@Deprecated
-	public static final String PRIV_PURGE_CONCEPT_DATATYPES = PrivilegeConstants.PURGE_CONCEPT_DATATYPES;
-	
-	@Deprecated
-	public static final String PRIV_VIEW_PRIVILEGES = PrivilegeConstants.VIEW_PRIVILEGES;
-	
-	@Deprecated
-	public static final String PRIV_MANAGE_PRIVILEGES = PrivilegeConstants.MANAGE_PRIVILEGES;
-	
-	@Deprecated
-	public static final String PRIV_PURGE_PRIVILEGES = PrivilegeConstants.PURGE_PRIVILEGES;
-	
-	@Deprecated
-	public static final String PRIV_VIEW_ROLES = PrivilegeConstants.VIEW_ROLES;
-	
-	@Deprecated
-	public static final String PRIV_MANAGE_ROLES = PrivilegeConstants.MANAGE_ROLES;
-	
-	@Deprecated
-	public static final String PRIV_PURGE_ROLES = PrivilegeConstants.PURGE_ROLES;
-	
-	@Deprecated
-	public static final String PRIV_VIEW_FIELD_TYPES = PrivilegeConstants.VIEW_FIELD_TYPES;
-	
-	@Deprecated
-	public static final String PRIV_MANAGE_FIELD_TYPES = PrivilegeConstants.MANAGE_FIELD_TYPES;
-	
-	@Deprecated
-	public static final String PRIV_PURGE_FIELD_TYPES = PrivilegeConstants.PURGE_FIELD_TYPES;
-	
-	@Deprecated
-	public static final String PRIV_VIEW_ORDER_TYPES = PrivilegeConstants.VIEW_ORDER_TYPES;
-	
-	@Deprecated
-	public static final String PRIV_MANAGE_ORDER_TYPES = PrivilegeConstants.MANAGE_ORDER_TYPES;
-	
-	@Deprecated
-	public static final String PRIV_PURGE_ORDER_TYPES = PrivilegeConstants.PURGE_ORDER_TYPES;
-	
-	@Deprecated
-	public static final String PRIV_VIEW_RELATIONSHIP_TYPES = PrivilegeConstants.VIEW_RELATIONSHIP_TYPES;
-	
-	@Deprecated
-	public static final String PRIV_MANAGE_RELATIONSHIP_TYPES = PrivilegeConstants.MANAGE_RELATIONSHIP_TYPES;
-	
-	@Deprecated
-	public static final String PRIV_PURGE_RELATIONSHIP_TYPES = PrivilegeConstants.PURGE_RELATIONSHIP_TYPES;
-	
-	@Deprecated
-	public static final String PRIV_MANAGE_ALERTS = PrivilegeConstants.MANAGE_ALERTS;
-	
-	@Deprecated
-	public static final String PRIV_MANAGE_CONCEPT_SOURCES = PrivilegeConstants.MANAGE_CONCEPT_SOURCES;
-	
-	@Deprecated
-	public static final String PRIV_VIEW_CONCEPT_SOURCES = PrivilegeConstants.VIEW_CONCEPT_SOURCES;
-	
-	@Deprecated
-	public static final String PRIV_PURGE_CONCEPT_SOURCES = PrivilegeConstants.PURGE_CONCEPT_SOURCES;
-	
-	@Deprecated
-	public static final String PRIV_VIEW_NAVIGATION_MENU = PrivilegeConstants.VIEW_NAVIGATION_MENU;
-	
-	@Deprecated
-	public static final String PRIV_VIEW_ADMIN_FUNCTIONS = PrivilegeConstants.VIEW_ADMIN_FUNCTIONS;
-	
-	@Deprecated
-	public static final String PRIV_VIEW_UNPUBLISHED_FORMS = PrivilegeConstants.VIEW_UNPUBLISHED_FORMS;
-	
-	@Deprecated
-	public static final String PRIV_VIEW_PROGRAMS = PrivilegeConstants.VIEW_PROGRAMS;
-	
-	@Deprecated
-	public static final String PRIV_MANAGE_PROGRAMS = PrivilegeConstants.MANAGE_PROGRAMS;
-	
-	@Deprecated
-	public static final String PRIV_VIEW_PATIENT_PROGRAMS = PrivilegeConstants.VIEW_PATIENT_PROGRAMS;
-	
-	@Deprecated
-	public static final String PRIV_ADD_PATIENT_PROGRAMS = PrivilegeConstants.ADD_PATIENT_PROGRAMS;
-	
-	@Deprecated
-	public static final String PRIV_EDIT_PATIENT_PROGRAMS = PrivilegeConstants.EDIT_PATIENT_PROGRAMS;
-	
-	@Deprecated
-	public static final String PRIV_DELETE_PATIENT_PROGRAMS = PrivilegeConstants.DELETE_PATIENT_PROGRAMS;
-	
-	@Deprecated
-	public static final String PRIV_PURGE_PATIENT_PROGRAMS = PrivilegeConstants.PURGE_PATIENT_PROGRAMS;
-	
-	@Deprecated
-	public static final String PRIV_DASHBOARD_OVERVIEW = PrivilegeConstants.DASHBOARD_OVERVIEW;
-	
-	@Deprecated
-	public static final String PRIV_DASHBOARD_REGIMEN = PrivilegeConstants.DASHBOARD_REGIMEN;
-	
-	@Deprecated
-	public static final String PRIV_DASHBOARD_ENCOUNTERS = PrivilegeConstants.DASHBOARD_ENCOUNTERS;
-	
-	@Deprecated
-	public static final String PRIV_DASHBOARD_DEMOGRAPHICS = PrivilegeConstants.DASHBOARD_DEMOGRAPHICS;
-	
-	@Deprecated
-	public static final String PRIV_DASHBOARD_GRAPHS = PrivilegeConstants.DASHBOARD_GRAPHS;
-	
-	@Deprecated
-	public static final String PRIV_DASHBOARD_FORMS = PrivilegeConstants.DASHBOARD_FORMS;
-	
-	@Deprecated
-	public static final String PRIV_DASHBOARD_SUMMARY = PrivilegeConstants.DASHBOARD_SUMMARY;
-	
-	@Deprecated
-	public static final String PRIV_VIEW_GLOBAL_PROPERTIES = PrivilegeConstants.VIEW_GLOBAL_PROPERTIES;
-	
-	@Deprecated
-	public static final String PRIV_MANAGE_GLOBAL_PROPERTIES = PrivilegeConstants.MANAGE_GLOBAL_PROPERTIES;
-	
-	@Deprecated
-	public static final String PRIV_PURGE_GLOBAL_PROPERTIES = PrivilegeConstants.PURGE_GLOBAL_PROPERTIES;
-	
-	@Deprecated
-	public static final String PRIV_MANAGE_MODULES = PrivilegeConstants.MANAGE_MODULES;
-	
-	@Deprecated
-	public static final String PRIV_MANAGE_SCHEDULER = PrivilegeConstants.MANAGE_SCHEDULER;
-	
-	@Deprecated
-	public static final String PRIV_VIEW_PERSON_ATTRIBUTE_TYPES = PrivilegeConstants.VIEW_PERSON_ATTRIBUTE_TYPES;
-	
-	@Deprecated
-	public static final String PRIV_MANAGE_PERSON_ATTRIBUTE_TYPES = PrivilegeConstants.MANAGE_PERSON_ATTRIBUTE_TYPES;
-	
-	@Deprecated
-	public static final String PRIV_PURGE_PERSON_ATTRIBUTE_TYPES = PrivilegeConstants.PURGE_PERSON_ATTRIBUTE_TYPES;
-	
-	@Deprecated
-	public static final String PRIV_VIEW_PERSONS = PrivilegeConstants.VIEW_PERSONS;
-	
-	@Deprecated
-	public static final String PRIV_ADD_PERSONS = PrivilegeConstants.ADD_PERSONS;
-	
-	@Deprecated
-	public static final String PRIV_EDIT_PERSONS = PrivilegeConstants.EDIT_PERSONS;
-	
-	@Deprecated
-	public static final String PRIV_DELETE_PERSONS = PrivilegeConstants.DELETE_PERSONS;
-	
-	@Deprecated
-	public static final String PRIV_PURGE_PERSONS = PrivilegeConstants.PURGE_PERSONS;
-	
-	/**
-	 * @deprecated replacing with ADD/EDIT/DELETE privileges
-	 */
-	@Deprecated
-	public static final String PRIV_MANAGE_RELATIONSHIPS = "Manage Relationships";
-	
-	@Deprecated
-	public static final String PRIV_VIEW_RELATIONSHIPS = PrivilegeConstants.VIEW_RELATIONSHIPS;
-	
-	@Deprecated
-	public static final String PRIV_ADD_RELATIONSHIPS = PrivilegeConstants.ADD_RELATIONSHIPS;
-	
-	@Deprecated
-	public static final String PRIV_EDIT_RELATIONSHIPS = PrivilegeConstants.EDIT_RELATIONSHIPS;
-	
-	@Deprecated
-	public static final String PRIV_DELETE_RELATIONSHIPS = PrivilegeConstants.DELETE_RELATIONSHIPS;
-	
-	@Deprecated
-	public static final String PRIV_PURGE_RELATIONSHIPS = PrivilegeConstants.PURGE_RELATIONSHIPS;
-	
-	@Deprecated
-	public static final String PRIV_VIEW_DATABASE_CHANGES = PrivilegeConstants.VIEW_DATABASE_CHANGES;
-	
-	@Deprecated
-	public static final String PRIV_MANAGE_IMPLEMENTATION_ID = PrivilegeConstants.MANAGE_IMPLEMENTATION_ID;
-	
-	@Deprecated
-	public static final String PRIV_SQL_LEVEL_ACCESS = PrivilegeConstants.SQL_LEVEL_ACCESS;
-	
-	@Deprecated
-	public static final String PRIV_VIEW_PROBLEMS = PrivilegeConstants.VIEW_PROBLEMS;
-	
-	@Deprecated
-	public static final String PRIV_ADD_PROBLEMS = PrivilegeConstants.ADD_PROBLEMS;
-	
-	@Deprecated
-	public static final String PRIV_EDIT_PROBLEMS = PrivilegeConstants.EDIT_PROBLEMS;
-	
-	@Deprecated
-	public static final String PRIV_DELETE_PROBLEMS = PrivilegeConstants.DELETE_PROBLEMS;
-	
-	@Deprecated
-	public static final String PRIV_VIEW_ALLERGIES = PrivilegeConstants.VIEW_ALLERGIES;
-	
-	@Deprecated
-	public static final String PRIV_ADD_ALLERGIES = PrivilegeConstants.ADD_ALLERGIES;
-	
-	@Deprecated
-	public static final String PRIV_EDIT_ALLERGIES = PrivilegeConstants.EDIT_ALLERGIES;
-	
-	@Deprecated
-	public static final String PRIV_DELETE_ALLERGIES = PrivilegeConstants.DELETE_ALLERGIES;
-	
-	/**
-	 * These are the privileges that are required by OpenMRS. Upon startup, if any of these
-	 * privileges do not exist in the database, they are inserted. These privileges are not allowed
-	 * to be deleted. They are marked as 'locked' in the administration screens.
-	 * 
-	 * @return privileges core to the system
-	 */
-	@Deprecated
-	public static final Map<String, String> CORE_PRIVILEGES() {
-		return OpenmrsUtil.getCorePrivileges();
-	}
-	
-	// Baked in Roles:
-	@Deprecated
-	public static final String SUPERUSER_ROLE = RoleConstants.SUPERUSER;
-	
-	@Deprecated
-	public static final String ANONYMOUS_ROLE = RoleConstants.ANONYMOUS;
-	
-	@Deprecated
-	public static final String AUTHENTICATED_ROLE = RoleConstants.AUTHENTICATED;
-	
-	@Deprecated
-	public static final String PROVIDER_ROLE = RoleConstants.PROVIDER;
-	
-	/**
-	 * All roles returned by this method are inserted into the database if they do not exist
-	 * already. These roles are also forbidden to be deleted from the administration screens.
-	 * 
-	 * @return roles that are core to the system
-	 */
-	@Deprecated
-	public static final Map<String, String> CORE_ROLES() {
-		return OpenmrsUtil.getCoreRoles();
-	}
-	
-	/**
-	 * These roles are given to a user automatically and cannot be assigned
-	 * 
-	 * @return <code>Collection<String></code> of the auto-assigned roles
-	 */
-	public static final Collection<String> AUTO_ROLES() {
-		List<String> roles = new Vector<String>();
-		
-		roles.add(ANONYMOUS_ROLE);
-		roles.add(AUTHENTICATED_ROLE);
-		
-		return roles;
-	}
-	
-	public static final String GLOBAL_PROPERTY_DRUG_FREQUENCIES = "dashboard.regimen.displayFrequencies";
-	
-	public static final String GLOBAL_PROPERTY_CONCEPTS_LOCKED = "concepts.locked";
-	
-	public static final String GLOBAL_PROPERTY_PATIENT_LISTING_ATTRIBUTES = "patient.listingAttributeTypes";
-	
-	public static final String GLOBAL_PROPERTY_PATIENT_VIEWING_ATTRIBUTES = "patient.viewingAttributeTypes";
-	
-	public static final String GLOBAL_PROPERTY_PATIENT_HEADER_ATTRIBUTES = "patient.headerAttributeTypes";
-	
-	public static final String GLOBAL_PROPERTY_USER_LISTING_ATTRIBUTES = "user.listingAttributeTypes";
-	
-	public static final String GLOBAL_PROPERTY_USER_VIEWING_ATTRIBUTES = "user.viewingAttributeTypes";
-	
-	public static final String GLOBAL_PROPERTY_USER_HEADER_ATTRIBUTES = "user.headerAttributeTypes";
-	
-	public static final String GLOBAL_PROPERTY_HL7_ARCHIVE_DIRECTORY = "hl7_archive.dir";
-	
-	public static final String GLOBAL_PROPERTY_DEFAULT_THEME = "default_theme";
-	
-	public static final String GLOBAL_PROPERTY_APPLICATION_NAME = "application.name";
-	
-	/**
-	 * Array of all core global property names that represent comma-separated lists of
-	 * PersonAttributeTypes. (If you rename a PersonAttributeType then these global properties are
-	 * potentially modified.)
-	 */
-	public static final String[] GLOBAL_PROPERTIES_OF_PERSON_ATTRIBUTES = { GLOBAL_PROPERTY_PATIENT_LISTING_ATTRIBUTES,
-	        GLOBAL_PROPERTY_PATIENT_VIEWING_ATTRIBUTES, GLOBAL_PROPERTY_PATIENT_HEADER_ATTRIBUTES,
-	        GLOBAL_PROPERTY_USER_LISTING_ATTRIBUTES, GLOBAL_PROPERTY_USER_VIEWING_ATTRIBUTES,
-	        GLOBAL_PROPERTY_USER_HEADER_ATTRIBUTES };
-	
-	public static final String GLOBAL_PROPERTY_PATIENT_IDENTIFIER_REGEX = "patient.identifierRegex";
-	
-	public static final String GLOBAL_PROPERTY_PATIENT_IDENTIFIER_PREFIX = "patient.identifierPrefix";
-	
-	public static final String GLOBAL_PROPERTY_PATIENT_IDENTIFIER_SUFFIX = "patient.identifierSuffix";
-	
-	public static final String GLOBAL_PROPERTY_PATIENT_IDENTIFIER_SEARCH_PATTERN = "patient.identifierSearchPattern";
-	
-	public static final String GLOBAL_PROPERTY_PATIENT_NAME_REGEX = "patient.nameValidationRegex";
-	
-	public static final String GLOBAL_PROPERTY_PERSON_SEARCH_MAX_RESULTS = "person.searchMaxResults";
-	
-	public static final int GLOBAL_PROPERTY_PERSON_SEARCH_MAX_RESULTS_DEFAULT_VALUE = 1000;
-	
-	public static final String GLOBAL_PROPERTY_GZIP_ENABLED = "gzip.enabled";
-	
-	public static final String GLOBAL_PROPERTY_MEDICAL_RECORD_OBSERVATIONS = "concept.medicalRecordObservations";
-	
-	public static final String GLOBAL_PROPERTY_PROBLEM_LIST = "concept.problemList";
-	
-	@Deprecated
-	public static final String GLOBAL_PROPERTY_REPORT_XML_MACROS = "report.xmlMacros";
-	
-	public static final String GLOBAL_PROPERTY_STANDARD_DRUG_REGIMENS = "dashboard.regimen.standardRegimens";
-	
-	public static final String GLOBAL_PROPERTY_SHOW_PATIENT_NAME = "dashboard.showPatientName";
-	
-	public static final String GLOBAL_PROPERTY_ENABLE_VISITS = "visits.enabled";
-	
-	public static final String GLOBAL_PROPERTY_DEFAULT_PATIENT_IDENTIFIER_VALIDATOR = "patient.defaultPatientIdentifierValidator";
-	
-	public static final String GLOBAL_PROPERTY_PATIENT_IDENTIFIER_IMPORTANT_TYPES = "patient_identifier.importantTypes";
-	
-	public static final String GLOBAL_PROPERTY_ENCOUNTER_FORM_OBS_SORT_ORDER = "encounterForm.obsSortOrder";
-	
-	public static final String GLOBAL_PROPERTY_LOCALE_ALLOWED_LIST = "locale.allowed.list";
-	
-	public static final String GLOBAL_PROPERTY_IMPLEMENTATION_ID = "implementation_id";
-	
-	public static final String GLOBAL_PROPERTY_NEWPATIENTFORM_RELATIONSHIPS = "newPatientForm.relationships";
-	
-	public static final String GLOBAL_PROPERTY_COMPLEX_OBS_DIR = "obs.complex_obs_dir";
-	
-	public static final String GLOBAL_PROPERTY_MIN_SEARCH_CHARACTERS = "minSearchCharacters";
-	
-	public static final int GLOBAL_PROPERTY_DEFAULT_MIN_SEARCH_CHARACTERS = 3;
-	
-	public static final String GLOBAL_PROPERTY_DEFAULT_LOCALE = "default_locale";
-	
-	public static final String GLOBAL_PROPERTY_DEFAULT_LOCATION_NAME = "default_location";
-	
-	public static final String GLOBAL_PROPERTY_DEFAULT_LOCALE_DEFAULT_VALUE = "en_GB";
-	
-	public static final String GLOBAL_PROPERTY_DEFAULT_WEEK_START_DAY = "datePicker.weekStart";
-	
-	public static final String GLOBAL_PROPERTY_DEFAULT_WEEK_START_DAY_DEFAULT_VALUE = "0";
-	
-	public static final String GLOBAL_PROPERTY_PATIENT_SEARCH_MATCH_MODE = "patientSearch.matchMode";
-	
-	public static final String GLOBAL_PROPERTY_PATIENT_SEARCH_MATCH_ANYWHERE = "ANYWHERE";
-	
-	public static final String GLOBAL_PROPERTY_DEFAULT_SERIALIZER = "serialization.defaultSerializer";
-	
-	public static final String GLOBAL_PROPERTY_IGNORE_MISSING_NONLOCAL_PATIENTS = "hl7_processor.ignore_missing_patient_non_local";
-	
-	public static final String GLOBAL_PROPERTY_TRUE_CONCEPT = "concept.true";
-	
-	public static final String GLOBAL_PROPERTY_FALSE_CONCEPT = "concept.false";
-	
-	public static final String GLOBAL_PROPERTY_LOCATION_WIDGET_TYPE = "location.field.style";
-	
-	public static final String GLOBAL_PROPERTY_REPORT_BUG_URL = "reportProblem.url";
-	
-	public static final String GLOBAL_PROPERTY_ADDRESS_TEMPLATE = "layout.address.format";
-	
-	public static final String DEFAULT_ADDRESS_TEMPLATE = "<org.openmrs.layout.web.address.AddressTemplate>\n"
-	        + "    <nameMappings class=\"properties\">\n"
-	        + "      <property name=\"postalCode\" value=\"Location.postalCode\"/>\n"
-	        + "      <property name=\"longitude\" value=\"Location.longitude\"/>\n"
-	        + "      <property name=\"address2\" value=\"Location.address2\"/>\n"
-	        + "      <property name=\"address1\" value=\"Location.address1\"/>\n"
-	        + "      <property name=\"startDate\" value=\"PersonAddress.startDate\"/>\n"
-	        + "      <property name=\"country\" value=\"Location.country\"/>\n"
-	        + "      <property name=\"endDate\" value=\"personAddress.endDate\"/>\n"
-	        + "      <property name=\"stateProvince\" value=\"Location.stateProvince\"/>\n"
-	        + "      <property name=\"latitude\" value=\"Location.latitude\"/>\n"
-	        + "      <property name=\"cityVillage\" value=\"Location.cityVillage\"/>\n" + "    </nameMappings>\n"
-	        + "    <sizeMappings class=\"properties\">\n" + "      <property name=\"postalCode\" value=\"10\"/>\n"
-	        + "      <property name=\"longitude\" value=\"10\"/>\n" + "      <property name=\"address2\" value=\"40\"/>\n"
-	        + "      <property name=\"address1\" value=\"40\"/>\n" + "      <property name=\"startDate\" value=\"10\"/>\n"
-	        + "      <property name=\"country\" value=\"10\"/>\n" + "      <property name=\"endDate\" value=\"10\"/>\n"
-	        + "      <property name=\"stateProvince\" value=\"10\"/>\n"
-	        + "      <property name=\"latitude\" value=\"10\"/>\n" + "      <property name=\"cityVillage\" value=\"10\"/>\n"
-	        + "    </sizeMappings>\n" + "    <lineByLineFormat>\n" + "      <string>address1</string>\n"
-	        + "      <string>address2</string>\n" + "      <string>cityVillage stateProvince country postalCode</string>\n"
-	        + "      <string>latitude longitude</string>\n" + "      <string>startDate endDate</string>\n"
-	        + "    </lineByLineFormat>\n" + "  </org.openmrs.layout.web.address.AddressTemplate>";
-	
-	/**
-	 * Global property name that allows specification of whether user passwords must contain both
-	 * upper and lower case characters. Allowable values are "true", "false", and null
-	 */
-	public static String GP_PASSWORD_REQUIRES_UPPER_AND_LOWER_CASE = "security.passwordRequiresUpperAndLowerCase";
-	
-	/**
-	 * Global property name that allows specification of whether user passwords require non-digits.
-	 * Allowable values are "true", "false", and null
-	 */
-	public static String GP_PASSWORD_REQUIRES_NON_DIGIT = "security.passwordRequiresNonDigit";
-	
-	/**
-	 * Global property name that allows specification of whether user passwords must contain digits.
-	 * Allowable values are "true", "false", and null
-	 */
-	public static String GP_PASSWORD_REQUIRES_DIGIT = "security.passwordRequiresDigit";
-	
-	/**
-	 * Global property name that allows specification of whether user passwords can match username
-	 * or system id. Allowable values are "true", "false", and null
-	 */
-	public static String GP_PASSWORD_CANNOT_MATCH_USERNAME_OR_SYSTEMID = "security.passwordCannotMatchUsername";
-	
-	/**
-	 * Global property name that allows specification of whether user passwords have a minimum
-	 * length requirement Allowable values are any integer
-	 */
-	public static String GP_PASSWORD_MINIMUM_LENGTH = "security.passwordMinimumLength";
-	
-	/**
-	 * Global property name that allows specification of a regular expression that passwords must
-	 * adhere to
-	 */
-	public static String GP_PASSWORD_CUSTOM_REGEX = "security.passwordCustomRegex";
-	
-	/**
-	 * Global property name for absolute color for patient graphs.
-	 */
-	public static final String GP_GRAPH_COLOR_ABSOLUTE = "graph.color.absolute";
-	
-	/**
-	 * Global property name for normal color for patient graphs.
-	 */
-	public static final String GP_GRAPH_COLOR_NORMAL = "graph.color.normal";
-	
-	/**
-	 * Global property name for critical color for patient graphs.
-	 */
-	public static final String GP_GRAPH_COLOR_CRITICAL = "graph.color.critical";
-	
-	/**
-	 * Global property name for the maximum number of search results that are returned by a single
-	 * ajax call
-	 */
-	public static final String GP_SEARCH_WIDGET_BATCH_SIZE = "searchWidget.batchSize";
-	
-	/**
-	 * Global property name for the mode the search widgets should run in, this depends on the speed
-	 * of the network's connection
-	 */
-	public static final String GP_SEARCH_WIDGET_IN_SERIAL_MODE = "searchWidget.runInSerialMode";
-	
-	/**
-	 * Global property name for the time interval in milliseconds between key up and triggering the
-	 * search off
-	 */
-	public static final String GP_SEARCH_WIDGET_DELAY_INTERVAL = "searchWidget.searchDelayInterval";
-	
-	/**
-<<<<<<< HEAD
-	 * Global property name for the prefix used when creating order numbers.
-	 */
-	public static final String GP_ORDER_ENTRY_ORDER_NUMBER_PREFIX = "orderEntry.orderNumberPrefix";
-=======
-	 * Global property name for the maximum number of results to return from a single search in the
-	 * search widgets
-	 */
-	public static final String GP_SEARCH_WIDGET_MAXIMUM_RESULTS = "searchWidget.maximumResults";
-	
-	/**
-	 * Global property name for enabling/disabling concept map type management
-	 */
-	public static final String GP_ENABLE_CONCEPT_MAP_TYPE_MANAGEMENT = "concept_map_type_management.enable";
-	
-	/**
-	 * Global property name for the handler that assigns visits to encounters
-	 */
-	public static final String GP_VISIT_ASSIGNMENT_HANDLER = "visits.assignmentHandler";
-	
-	/**
-	 * Global property name for mapping encounter types to visit types.
-	 */
-	public static final String GP_ENCOUNTER_TYPE_TO_VISIT_TYPE_MAPPING = "visits.encounterTypeToVisitTypeMapping";
-	
-	/**
-	 * Global property name for the encounter roles to display on the provider column of the patient
-	 * dashboard under the encounters tab.
-	 */
-	public static final String GP_DASHBOARD_PROVIDER_DISPLAY_ENCOUNTER_ROLES = "dashboard.encounters.providerDisplayRoles";
-	
-	/**
-	 * Global property name for optional configuration of the maximum number of encounters to
-	 * display on the encounter tab of the patient dashboard
-	 */
-	public static final String GP_DASHBOARD_MAX_NUMBER_OF_ENCOUNTERS_TO_SHOW = "dashboard.encounters.maximumNumberToShow";
-	
-	/**
-	 * Global property name for the default ConceptMapType which is set automatically when no other is set manually.
-	 */
-	public static final String GP_DEFAULT_CONCEPT_MAP_TYPE = "concept.defaultConceptMapType";
-	
-	/**
-	 * Global property name of the allowed concept classes for the dosage form field of the concept drug management form.
-	 */
-	public static final String GP_CONCEPT_DRUG_DOSAGE_FORM_CONCEPT_CLASSES = "conceptDrug.dosageForm.conceptClasses";
-	
-	/**
-	 * Global property name of the allowed concept classes for the route field of the concept drug management form.
-	 */
-	public static final String GP_CONCEPT_DRUG_ROUTE_CONCEPT_CLASSES = "conceptDrug.route.conceptClasses";
->>>>>>> 5baa7178
-	
-	/**
-	 * Encryption properties; both vector and key are required to utilize a two-way encryption
-	 */
-	public static final String ENCRYPTION_CIPHER_CONFIGURATION = "AES/CBC/PKCS5Padding";
-	
-	public static final String ENCRYPTION_KEY_SPEC = "AES";
-	
-	public static final String ENCRYPTION_VECTOR_RUNTIME_PROPERTY = "encryption.vector";
-	
-	public static final String ENCRYPTION_VECTOR_DEFAULT = "9wyBUNglFCRVSUhMfsTa3Q==";
-	
-	public static final String ENCRYPTION_KEY_RUNTIME_PROPERTY = "encryption.key";
-	
-	public static final String ENCRYPTION_KEY_DEFAULT = "dTfyELRrAICGDwzjHDjuhw==";
-	
-	/**
-	 * Global property name for the visit type(s) to automatically close
-	 */
-	public static final String GP_VISIT_TYPES_TO_AUTO_CLOSE = "autoCloseVisits.visitType";
-	
-	/**
-	 * The name of the scheduled task that automatically stops the active visits
-	 */
-	public static final String AUTO_CLOSE_VISITS_TASK_NAME = "Auto Close Visits Task";
-	
-	public static final String GP_CONCEPT_INDEX_UPDATE_TASK_LAST_UPDATED_CONCEPT = "concept.IndexUpdateTask.lastConceptUpdated";
-	
-	public static final String GP_ALLOWED_FAILED_LOGINS_BEFORE_LOCKOUT = "security.allowedFailedLoginsBeforeLockout";
-	
-	/**
-	 * At OpenMRS startup these global properties/default values/descriptions are inserted into the
-	 * database if they do not exist yet.
-	 * 
-	 * @return List<GlobalProperty> of the core global properties
-	 */
-	public static final List<GlobalProperty> CORE_GLOBAL_PROPERTIES() {
-		List<GlobalProperty> props = new Vector<GlobalProperty>();
-		
-		props.add(new GlobalProperty("use_patient_attribute.healthCenter", "false",
-		        "Indicates whether or not the 'health center' attribute is shown when viewing/searching for patients",
-		        BooleanDatatype.class, null));
-		props.add(new GlobalProperty("use_patient_attribute.mothersName", "false",
-		        "Indicates whether or not mother's name is able to be added/viewed for a patient", BooleanDatatype.class,
-		        null));
-		
-		props.add(new GlobalProperty("new_patient_form.showRelationships", "false",
-		        "true/false whether or not to show the relationship editor on the addPatient.htm screen",
-		        BooleanDatatype.class, null));
-		
-		props.add(new GlobalProperty("dashboard.overview.showConcepts", "",
-		        "Comma delimited list of concepts ids to show on the patient dashboard overview tab"));
-		props
-		        .add(new GlobalProperty("dashboard.encounters.showEmptyFields", "true",
-		                "true/false whether or not to show empty fields on the 'View Encounter' window",
-		                BooleanDatatype.class, null));
-		props
-		        .add(new GlobalProperty(
-		                "dashboard.encounters.usePages",
-		                "smart",
-		                "true/false/smart on how to show the pages on the 'View Encounter' window.  'smart' means that if > 50% of the fields have page numbers defined, show data in pages"));
-		props.add(new GlobalProperty("dashboard.encounters.showViewLink", "true",
-		        "true/false whether or not to show the 'View Encounter' link on the patient dashboard",
-		        BooleanDatatype.class, null));
-		props.add(new GlobalProperty("dashboard.encounters.showEditLink", "true",
-		        "true/false whether or not to show the 'Edit Encounter' link on the patient dashboard",
-		        BooleanDatatype.class, null));
-		props
-		        .add(new GlobalProperty(
-		                "dashboard.header.programs_to_show",
-		                "",
-		                "List of programs to show Enrollment details of in the patient header. (Should be an ordered comma-separated list of program_ids or names.)"));
-		props
-		        .add(new GlobalProperty(
-		                "dashboard.header.workflows_to_show",
-		                "",
-		                "List of programs to show Enrollment details of in the patient header. List of workflows to show current status of in the patient header. These will only be displayed if they belong to a program listed above. (Should be a comma-separated list of program_workflow_ids.)"));
-		props.add(new GlobalProperty("dashboard.relationships.show_types", "",
-		        "Types of relationships separated by commas.  Doctor/Patient,Parent/Child"));
-		props.add(new GlobalProperty("FormEntry.enableDashboardTab", "true",
-		        "true/false whether or not to show a Form Entry tab on the patient dashboard", BooleanDatatype.class, null));
-		props.add(new GlobalProperty("FormEntry.enableOnEncounterTab", "false",
-		        "true/false whether or not to show a Enter Form button on the encounters tab of the patient dashboard",
-		        BooleanDatatype.class, null));
-		props
-		        .add(new GlobalProperty(
-		                "dashboard.regimen.displayDrugSetIds",
-		                "ANTIRETROVIRAL DRUGS,TUBERCULOSIS TREATMENT DRUGS",
-		                "Drug sets that appear on the Patient Dashboard Regimen tab. Comma separated list of name of concepts that are defined as drug sets."));
-		
-		props
-		        .add(new GlobalProperty(
-		                GLOBAL_PROPERTY_DRUG_FREQUENCIES,
-		                "7 days/week,6 days/week,5 days/week,4 days/week,3 days/week,2 days/week,1 days/week",
-		                "Frequency of a drug order that appear on the Patient Dashboard. Comma separated list of name of concepts that are defined as drug frequencies."));
-		
-		props.add(new GlobalProperty(GP_GRAPH_COLOR_ABSOLUTE, "rgb(20,20,20)",
-		        "Color of the 'invalid' section of numeric graphs on the patient dashboard."));
-		
-		props.add(new GlobalProperty(GP_GRAPH_COLOR_NORMAL, "rgb(255,126,0)",
-		        "Color of the 'normal' section of numeric graphs on the patient dashboard."));
-		
-		props.add(new GlobalProperty(GP_GRAPH_COLOR_CRITICAL, "rgb(200,0,0)",
-		        "Color of the 'critical' section of numeric graphs on the patient dashboard."));
-		
-		props.add(new GlobalProperty(GLOBAL_PROPERTY_LOCATION_WIDGET_TYPE, "default",
-		        "Type of widget to use for location fields"));
-		
-		String standardRegimens = "<list>" + "  <regimenSuggestion>" + "    <drugComponents>" + "      <drugSuggestion>"
-		        + "        <drugId>2</drugId>" + "        <dose>1</dose>" + "        <units>tab(s)</units>"
-		        + "        <frequency>2/day x 7 days/week</frequency>" + "        <instructions></instructions>"
-		        + "      </drugSuggestion>" + "    </drugComponents>"
-		        + "    <displayName>3TC + d4T(30) + NVP (Triomune-30)</displayName>"
-		        + "    <codeName>standardTri30</codeName>" + "    <canReplace>ANTIRETROVIRAL DRUGS</canReplace>"
-		        + "  </regimenSuggestion>" + "  <regimenSuggestion>" + "    <drugComponents>" + "      <drugSuggestion>"
-		        + "        <drugId>3</drugId>" + "        <dose>1</dose>" + "        <units>tab(s)</units>"
-		        + "        <frequency>2/day x 7 days/week</frequency>" + "        <instructions></instructions>"
-		        + "      </drugSuggestion>" + "    </drugComponents>"
-		        + "    <displayName>3TC + d4T(40) + NVP (Triomune-40)</displayName>"
-		        + "    <codeName>standardTri40</codeName>" + "    <canReplace>ANTIRETROVIRAL DRUGS</canReplace>"
-		        + "  </regimenSuggestion>" + "  <regimenSuggestion>" + "    <drugComponents>" + "      <drugSuggestion>"
-		        + "        <drugId>39</drugId>" + "        <dose>1</dose>" + "        <units>tab(s)</units>"
-		        + "        <frequency>2/day x 7 days/week</frequency>" + "        <instructions></instructions>"
-		        + "      </drugSuggestion>" + "      <drugSuggestion>" + "        <drugId>22</drugId>"
-		        + "        <dose>200</dose>" + "        <units>mg</units>"
-		        + "        <frequency>2/day x 7 days/week</frequency>" + "        <instructions></instructions>"
-		        + "      </drugSuggestion>" + "    </drugComponents>" + "    <displayName>AZT + 3TC + NVP</displayName>"
-		        + "    <codeName>standardAztNvp</codeName>" + "    <canReplace>ANTIRETROVIRAL DRUGS</canReplace>"
-		        + "  </regimenSuggestion>" + "  <regimenSuggestion>" + "    <drugComponents>"
-		        + "      <drugSuggestion reference=\"../../../regimenSuggestion[3]/drugComponents/drugSuggestion\"/>"
-		        + "      <drugSuggestion>" + "        <drugId>11</drugId>" + "        <dose>600</dose>"
-		        + "        <units>mg</units>" + "        <frequency>1/day x 7 days/week</frequency>"
-		        + "        <instructions></instructions>" + "      </drugSuggestion>" + "    </drugComponents>"
-		        + "    <displayName>AZT + 3TC + EFV(600)</displayName>" + "    <codeName>standardAztEfv</codeName>"
-		        + "    <canReplace>ANTIRETROVIRAL DRUGS</canReplace>" + "  </regimenSuggestion>" + "  <regimenSuggestion>"
-		        + "    <drugComponents>" + "      <drugSuggestion>" + "        <drugId>5</drugId>"
-		        + "        <dose>30</dose>" + "        <units>mg</units>"
-		        + "        <frequency>2/day x 7 days/week</frequency>" + "        <instructions></instructions>"
-		        + "      </drugSuggestion>" + "      <drugSuggestion>" + "        <drugId>42</drugId>"
-		        + "        <dose>150</dose>" + "        		<units>mg</units>"
-		        + "        <frequency>2/day x 7 days/week</frequency>" + "        <instructions></instructions>"
-		        + "      </drugSuggestion>"
-		        + "      <drugSuggestion reference=\"../../../regimenSuggestion[4]/drugComponents/drugSuggestion[2]\"/>"
-		        + "    </drugComponents>" + "    <displayName>d4T(30) + 3TC + EFV(600)</displayName>"
-		        + "    <codeName>standardD4t30Efv</codeName>" + "    <canReplace>ANTIRETROVIRAL DRUGS</canReplace>"
-		        + "  </regimenSuggestion>" + "  <regimenSuggestion>" + "    <drugComponents>" + "      <drugSuggestion>"
-		        + "        <drugId>6</drugId>" + "        <dose>40</dose>" + "        <units>mg</units>"
-		        + "        <frequency>2/day x 7 days/week</frequency>" + "        <instructions></instructions>"
-		        + "      </drugSuggestion>"
-		        + "      <drugSuggestion reference=\"../../../regimenSuggestion[5]/drugComponents/drugSuggestion[2]\"/>"
-		        + "      <drugSuggestion reference=\"../../../regimenSuggestion[4]/drugComponents/drugSuggestion[2]\"/>"
-		        + "    </drugComponents>" + "    <displayName>d4T(40) + 3TC + EFV(600)</displayName>"
-		        + "    <codeName>standardD4t40Efv</codeName>" + "    <canReplace>ANTIRETROVIRAL DRUGS</canReplace>"
-		        + "  </regimenSuggestion>" + "</list>";
-		props.add(new GlobalProperty(GLOBAL_PROPERTY_STANDARD_DRUG_REGIMENS, standardRegimens,
-		        "XML description of standard drug regimens, to be shown as shortcuts on the dashboard regimen entry tab"));
-		
-		props.add(new GlobalProperty("concept.weight", "5089", "Concept id of the concept defining the WEIGHT concept"));
-		props.add(new GlobalProperty("concept.height", "5090", "Concept id of the concept defining the HEIGHT concept"));
-		props
-		        .add(new GlobalProperty("concept.cd4_count", "5497",
-		                "Concept id of the concept defining the CD4 count concept"));
-		props.add(new GlobalProperty("concept.causeOfDeath", "5002",
-		        "Concept id of the concept defining the CAUSE OF DEATH concept"));
-		props.add(new GlobalProperty("concept.none", "1107", "Concept id of the concept defining the NONE concept"));
-		props.add(new GlobalProperty("concept.otherNonCoded", "5622",
-		        "Concept id of the concept defining the OTHER NON-CODED concept"));
-		props.add(new GlobalProperty("concept.patientDied", "1742",
-		        "Concept id of the concept defining the PATIENT DIED concept"));
-		props.add(new GlobalProperty("concept.reasonExitedCare", "",
-		        "Concept id of the concept defining the REASON EXITED CARE concept"));
-		props.add(new GlobalProperty("concept.reasonOrderStopped", "1812",
-		        "Concept id of the concept defining the REASON ORDER STOPPED concept"));
-		
-		props.add(new GlobalProperty("mail.transport_protocol", "smtp",
-		        "Transport protocol for the messaging engine. Valid values: smtp"));
-		props.add(new GlobalProperty("mail.smtp_host", "localhost", "SMTP host name"));
-		props.add(new GlobalProperty("mail.smtp_port", "25", "SMTP port"));
-		props.add(new GlobalProperty("mail.from", "info@openmrs.org", "Email address to use as the default from address"));
-		props.add(new GlobalProperty("mail.debug", "false",
-		        "true/false whether to print debugging information during mailing"));
-		props.add(new GlobalProperty("mail.smtp_auth", "false", "true/false whether the smtp host requires authentication"));
-		props.add(new GlobalProperty("mail.user", "test", "Username of the SMTP user (if smtp_auth is enabled)"));
-		props.add(new GlobalProperty("mail.password", "test", "Password for the SMTP user (if smtp_auth is enabled)"));
-		props.add(new GlobalProperty("mail.default_content_type", "text/plain",
-		        "Content type to append to the mail messages"));
-		
-		props.add(new GlobalProperty(ModuleConstants.REPOSITORY_FOLDER_PROPERTY,
-		        ModuleConstants.REPOSITORY_FOLDER_PROPERTY_DEFAULT, "Name of the folder in which to store the modules"));
-		props.add(new GlobalProperty(GLOBAL_PROPERTY_ADDRESS_TEMPLATE, DEFAULT_ADDRESS_TEMPLATE,
-		        "XML description of address formats"));
-		props.add(new GlobalProperty("layout.name.format", "short",
-		        "Format in which to display the person names.  Valid values are short, long"));
-		
-		// TODO should be changed to text defaults and constants should be removed
-		props.add(new GlobalProperty("scheduler.username", SchedulerConstants.SCHEDULER_DEFAULT_USERNAME,
-		        "Username for the OpenMRS user that will perform the scheduler activities"));
-		props.add(new GlobalProperty("scheduler.password", SchedulerConstants.SCHEDULER_DEFAULT_PASSWORD,
-		        "Password for the OpenMRS user that will perform the scheduler activities"));
-		
-		props.add(new GlobalProperty(GLOBAL_PROPERTY_CONCEPTS_LOCKED, "false", "if true, do not allow editing concepts",
-		        BooleanDatatype.class, null));
-		
-		props.add(new GlobalProperty(GLOBAL_PROPERTY_PATIENT_LISTING_ATTRIBUTES, "",
-		        "A comma delimited list of PersonAttributeType names that should be displayed for patients in _lists_"));
-		props
-		        .add(new GlobalProperty(GLOBAL_PROPERTY_PATIENT_VIEWING_ATTRIBUTES, "",
-		                "A comma delimited list of PersonAttributeType names that should be displayed for patients when _viewing individually_"));
-		props.add(new GlobalProperty(GLOBAL_PROPERTY_PATIENT_HEADER_ATTRIBUTES, "",
-		        "A comma delimited list of PersonAttributeType names that will be shown on the patient dashboard"));
-		
-		props.add(new GlobalProperty(GLOBAL_PROPERTY_USER_LISTING_ATTRIBUTES, "",
-		        "A comma delimited list of PersonAttributeType names that should be displayed for users in _lists_"));
-		props
-		        .add(new GlobalProperty(GLOBAL_PROPERTY_USER_VIEWING_ATTRIBUTES, "",
-		                "A comma delimited list of PersonAttributeType names that should be displayed for users when _viewing individually_"));
-		props
-		        .add(new GlobalProperty(GLOBAL_PROPERTY_USER_HEADER_ATTRIBUTES, "",
-		                "A comma delimited list of PersonAttributeType names that will be shown on the user dashboard. (not used in v1.5)"));
-		
-		props
-		        .add(new GlobalProperty(
-		                GLOBAL_PROPERTY_PATIENT_IDENTIFIER_REGEX,
-		                "",
-		                "WARNING: Using this search property can cause a drop in mysql performance with large patient sets.  A MySQL regular expression for the patient identifier search strings.  The @SEARCH@ string is replaced at runtime with the user's search string.  An empty regex will cause a simply 'like' sql search to be used. Example: ^0*@SEARCH@([A-Z]+-[0-9])?$"));
-		props
-		        .add(new GlobalProperty(
-		                GLOBAL_PROPERTY_PATIENT_IDENTIFIER_PREFIX,
-		                "",
-		                "This property is only used if "
-		                        + GLOBAL_PROPERTY_PATIENT_IDENTIFIER_REGEX
-		                        + " is empty.  The string here is prepended to the sql indentifier search string.  The sql becomes \"... where identifier like '<PREFIX><QUERY STRING><SUFFIX>';\".  Typically this value is either a percent sign (%) or empty."));
-		props
-		        .add(new GlobalProperty(
-		                GLOBAL_PROPERTY_PATIENT_IDENTIFIER_SUFFIX,
-		                "",
-		                "This property is only used if "
-		                        + GLOBAL_PROPERTY_PATIENT_IDENTIFIER_REGEX
-		                        + " is empty.  The string here is prepended to the sql indentifier search string.  The sql becomes \"... where identifier like '<PREFIX><QUERY STRING><SUFFIX>';\".  Typically this value is either a percent sign (%) or empty."));
-		props
-		        .add(new GlobalProperty(
-		                GLOBAL_PROPERTY_PATIENT_IDENTIFIER_SEARCH_PATTERN,
-		                "",
-		                "If this is empty, the regex or suffix/prefix search is used.  Comma separated list of identifiers to check.  Allows for faster searching of multiple options rather than the slow regex. e.g. @SEARCH@,0@SEARCH@,@SEARCH-1@-@CHECKDIGIT@,0@SEARCH-1@-@CHECKDIGIT@ would turn a request for \"4127\" into a search for \"in ('4127','04127','412-7','0412-7')\""));
-		
-		props
-		        .add(new GlobalProperty(
-		                GLOBAL_PROPERTY_PATIENT_NAME_REGEX,
-		                "^[a-zA-Z \\-]+$",
-		                "Names of the patients must pass this regex. Eg : ^[a-zA-Z \\-]+$ contains only english alphabet letters, spaces, and hyphens. A value of .* or the empty string means no validation is done."));
-		
-		props.add(new GlobalProperty(GLOBAL_PROPERTY_PERSON_SEARCH_MAX_RESULTS, String
-		        .valueOf(GLOBAL_PROPERTY_PERSON_SEARCH_MAX_RESULTS_DEFAULT_VALUE),
-		        "The maximum number of results returned by patient searches"));
-		
-		props
-		        .add(new GlobalProperty(
-		                GLOBAL_PROPERTY_GZIP_ENABLED,
-		                "false",
-		                "Set to 'true' to turn on OpenMRS's gzip filter, and have the webapp compress data before sending it to any client that supports it. Generally use this if you are running Tomcat standalone. If you are running Tomcat behind Apache, then you'd want to use Apache to do gzip compression.",
-		                BooleanDatatype.class, null));
-		props
-		        .add(new GlobalProperty(GLOBAL_PROPERTY_REPORT_XML_MACROS, "",
-		                "Macros that will be applied to Report Schema XMLs when they are interpreted. This should be java.util.properties format."));
-		
-		props
-		        .add(new GlobalProperty(
-		                GLOBAL_PROPERTY_MEDICAL_RECORD_OBSERVATIONS,
-		                "1238",
-		                "The concept id of the MEDICAL_RECORD_OBSERVATIONS concept.  This concept_id is presumed to be the generic grouping (obr) concept in hl7 messages.  An obs_group row is not created for this concept."));
-		
-		props
-		        .add(new GlobalProperty(
-		                GLOBAL_PROPERTY_PROBLEM_LIST,
-		                "1284",
-		                "The concept id of the PROBLEM LIST concept.  This concept_id is presumed to be the generic grouping (obr) concept in hl7 messages.  An obs_group row is not created for this concept."));
-		
-		props
-		        .add(new GlobalProperty(
-		                GLOBAL_PROPERTY_LOG_LEVEL,
-		                "org.openmrs.api:" + LOG_LEVEL_INFO,
-		                "Logging levels for log4j.xml. Valid format is class:level,class:level. If class not specified, 'org.openmrs.api' presumed. Valid levels are trace, debug, info, warn, error or fatal"));
-		
-		props
-		        .add(new GlobalProperty(
-		                GLOBAL_PROPERTY_DEFAULT_PATIENT_IDENTIFIER_VALIDATOR,
-		                LUHN_IDENTIFIER_VALIDATOR,
-		                "This property sets the default patient identifier validator.  The default validator is only used in a handful of (mostly legacy) instances.  For example, it's used to generate the isValidCheckDigit calculated column and to append the string \"(default)\" to the name of the default validator on the editPatientIdentifierType form."));
-		
-		props
-		        .add(new GlobalProperty(
-		                GLOBAL_PROPERTY_PATIENT_IDENTIFIER_IMPORTANT_TYPES,
-		                "",
-		                "A comma delimited list of PatientIdentifier names : PatientIdentifier locations that will be displayed on the patient dashboard.  E.g.: TRACnet ID:Rwanda,ELDID:Kenya"));
-		
-		props.add(new GlobalProperty(GLOBAL_PROPERTY_COMPLEX_OBS_DIR, "complex_obs",
-		        "Default directory for storing complex obs."));
-		
-		props
-		        .add(new GlobalProperty(
-		                GLOBAL_PROPERTY_ENCOUNTER_FORM_OBS_SORT_ORDER,
-		                "number",
-		                "The sort order for the obs listed on the encounter edit form.  'number' sorts on the associated numbering from the form schema.  'weight' sorts on the order displayed in the form schema."));
-		
-		props.add(new GlobalProperty(GLOBAL_PROPERTY_LOCALE_ALLOWED_LIST, "en, es, fr, it, pt",
-		        "Comma delimited list of locales allowed for use on system"));
-		
-		props
-		        .add(new GlobalProperty(
-		                GLOBAL_PROPERTY_NEWPATIENTFORM_RELATIONSHIPS,
-		                "",
-		                "Comma separated list of the RelationshipTypes to show on the new/short patient form.  The list is defined like '3a, 4b, 7a'.  The number is the RelationshipTypeId and the 'a' vs 'b' part is which side of the relationship is filled in by the user."));
-		
-		props.add(new GlobalProperty(GLOBAL_PROPERTY_MIN_SEARCH_CHARACTERS, "3",
-		        "Number of characters user must input before searching is started."));
-		
-		props
-		        .add(new GlobalProperty(
-		                OpenmrsConstants.GLOBAL_PROPERTY_DEFAULT_LOCALE,
-		                OpenmrsConstants.GLOBAL_PROPERTY_DEFAULT_LOCALE_DEFAULT_VALUE,
-		                "Specifies the default locale. You can specify both the language code(ISO-639) and the country code(ISO-3166), e.g. 'en_GB' or just country: e.g. 'en'"));
-		
-		props.add(new GlobalProperty(OpenmrsConstants.GLOBAL_PROPERTY_DEFAULT_WEEK_START_DAY,
-		        OpenmrsConstants.GLOBAL_PROPERTY_DEFAULT_WEEK_START_DAY_DEFAULT_VALUE,
-		        "First day of the week in the date picker. Domingo/Dimanche/Sunday:0  Lunes/Lundi/Monday:1"));
-		
-		props.add(new GlobalProperty(GP_PASSWORD_CANNOT_MATCH_USERNAME_OR_SYSTEMID, "true",
-		        "Configure whether passwords must not match user's username or system id", BooleanDatatype.class, null));
-		
-		props.add(new GlobalProperty(GP_PASSWORD_CUSTOM_REGEX, "",
-		        "Configure a custom regular expression that a password must match"));
-		
-		props.add(new GlobalProperty(GP_PASSWORD_MINIMUM_LENGTH, "8",
-		        "Configure the minimum length required of all passwords"));
-		
-		props.add(new GlobalProperty(GP_PASSWORD_REQUIRES_DIGIT, "true",
-		        "Configure whether passwords must contain at least one digit", BooleanDatatype.class, null));
-		
-		props.add(new GlobalProperty(GP_PASSWORD_REQUIRES_NON_DIGIT, "true",
-		        "Configure whether passwords must contain at least one non-digit", BooleanDatatype.class, null));
-		
-		props
-		        .add(new GlobalProperty(GP_PASSWORD_REQUIRES_UPPER_AND_LOWER_CASE, "true",
-		                "Configure whether passwords must contain both upper and lower case characters",
-		                BooleanDatatype.class, null));
-		
-		props.add(new GlobalProperty(GLOBAL_PROPERTY_IGNORE_MISSING_NONLOCAL_PATIENTS, "false",
-		        "If true, hl7 messages for patients that are not found and are non-local will silently be dropped/ignored",
-		        BooleanDatatype.class, null));
-		
-		props
-		        .add(new GlobalProperty(
-		                GLOBAL_PROPERTY_SHOW_PATIENT_NAME,
-		                "false",
-		                "Whether or not to display the patient name in the patient dashboard title. Note that enabling this could be security risk if multiple users operate on the same computer.",
-		                BooleanDatatype.class, null));
-		
-		props.add(new GlobalProperty(GLOBAL_PROPERTY_DEFAULT_THEME, "",
-		        "Default theme for users.  OpenMRS ships with themes of 'green', 'orange', 'purple', and 'legacy'"));
-		
-		props.add(new GlobalProperty(GLOBAL_PROPERTY_HL7_ARCHIVE_DIRECTORY, HL7Constants.HL7_ARCHIVE_DIRECTORY_NAME,
-		        "The default name or absolute path for the folder where to write the hl7_in_archives."));
-		
-		props.add(new GlobalProperty(GLOBAL_PROPERTY_REPORT_BUG_URL, "http://errors.openmrs.org/scrap",
-		        "The openmrs url where to submit bug reports"));
-		
-		props.add(new GlobalProperty(GP_SEARCH_WIDGET_BATCH_SIZE, "200",
-		        "The maximum number of search results that are returned by an ajax call"));
-		
-		props
-		        .add(new GlobalProperty(
-		                GP_SEARCH_WIDGET_IN_SERIAL_MODE,
-		                "false",
-		                "Specifies whether the search widgets should make ajax requests in serial or parallel order, a value of true is appropriate for implementations running on a slow network connection and vice versa",
-		                BooleanDatatype.class, null));
-		
-		props
-		        .add(new GlobalProperty(
-		                GP_SEARCH_WIDGET_DELAY_INTERVAL,
-		                "400",
-		                "Specifies time interval in milliseconds when searching, between keyboard keyup event and triggering the search off, should be higher if most users are slow when typing so as to minimise the load on the server"));
-		
-		props.add(new GlobalProperty(GLOBAL_PROPERTY_DEFAULT_LOCATION_NAME, "Unknown Location",
-		        "The name of the location to use as a system default"));
-		props
-		        .add(new GlobalProperty(
-		                GLOBAL_PROPERTY_PATIENT_SEARCH_MATCH_MODE,
-		                "START",
-		                "Specifies how patient names are matched while searching patient. Valid values are 'ANYWHERE' or 'START'. Defaults to start if missing or invalid value is present."));
-		
-<<<<<<< HEAD
-		props.add(new GlobalProperty(GP_ORDER_ENTRY_ORDER_NUMBER_PREFIX, "ORD",
-		        "Specifies the prefix used when creating order numbers"));
-=======
-		props.add(new GlobalProperty(GP_ENABLE_CONCEPT_MAP_TYPE_MANAGEMENT, "false",
-		        "Enables or disables management of concept map types", BooleanDatatype.class, null));
-		
-		props
-		        .add(new GlobalProperty(
-		                GLOBAL_PROPERTY_ENABLE_VISITS,
-		                "true",
-		                "Set to true to enable the Visits feature. This will replace the 'Encounters' tab with a 'Visits' tab on the dashboard.",
-		                BooleanDatatype.class, null));
-		
-		props.add(new GlobalProperty(GP_VISIT_ASSIGNMENT_HANDLER, ExistingVisitAssignmentHandler.class.getName(),
-		        "Set to the name of the class responsible for assigning encounters to visits."));
-		
-		props.add(new GlobalProperty(GLOBAL_PROPERTY_APPLICATION_NAME, "OpenMRS",
-		        "The name of this application, as presented to the user, for example on the login and welcome pages."));
-		
-		props
-		        .add(new GlobalProperty(
-		                GP_ENCOUNTER_TYPE_TO_VISIT_TYPE_MAPPING,
-		                "",
-		                "Specifies how encounter types are mapped to visit types when automatically assigning encounters to visits. e.g 1:1, 2:1, 3:2 in the format encounterTypeId:visitTypeId"));
-		
-		props
-		        .add(new GlobalProperty(
-		                GP_DASHBOARD_PROVIDER_DISPLAY_ENCOUNTER_ROLES,
-		                "",
-		                "A comma-separated list of encounter roles (by name or id). Providers with these roles in an encounter will be displayed on the encounter tab of the patient dashboard."));
-		
-		props.add(new GlobalProperty(GP_SEARCH_WIDGET_MAXIMUM_RESULTS, "2000",
-		        "Specifies the maximum number of results to return from a single search in the search widgets"));
-		
-		props
-		        .add(new GlobalProperty(
-		                GP_DASHBOARD_MAX_NUMBER_OF_ENCOUNTERS_TO_SHOW,
-		                "",
-		                "An integer which, if specified, would determine the maximum number of encounters to display on the encounter tab of the patient dashboard."));
-		
-		props.add(new GlobalProperty(GP_VISIT_TYPES_TO_AUTO_CLOSE, "",
-		        "comma-separated list of the visit type(s) to automatically close"));
-		
-		props.add(new GlobalProperty(GP_ALLOWED_FAILED_LOGINS_BEFORE_LOCKOUT, "7",
-		        "Maximum number of failed logins allowed after which username is locked out"));
-		
-		props.add(new GlobalProperty(GP_DEFAULT_CONCEPT_MAP_TYPE, "NARROWER-THAN",
-		        "Default concept map type which is used when no other is set"));
-		
-		props.add(new GlobalProperty(GP_CONCEPT_DRUG_DOSAGE_FORM_CONCEPT_CLASSES, "",
-		                "A comma-separated list of the allowed concept classes for the dosage form field of the concept drug management form."));
-		
-		props.add(new GlobalProperty(GP_CONCEPT_DRUG_ROUTE_CONCEPT_CLASSES, "",
-		                "A comma-separated list of the allowed concept classes for the route field of the concept drug management form."));
->>>>>>> 5baa7178
-		
-		for (GlobalProperty gp : ModuleFactory.getGlobalProperties()) {
-			props.add(gp);
-		}
-		
-		return props;
-	}
-	
-	// ConceptProposal proposed concept identifier keyword
-	public static final String PROPOSED_CONCEPT_IDENTIFIER = "PROPOSED";
-	
-	// ConceptProposal states
-	public static final String CONCEPT_PROPOSAL_UNMAPPED = "UNMAPPED";
-	
-	public static final String CONCEPT_PROPOSAL_CONCEPT = "CONCEPT";
-	
-	public static final String CONCEPT_PROPOSAL_SYNONYM = "SYNONYM";
-	
-	public static final String CONCEPT_PROPOSAL_REJECT = "REJECT";
-	
-	public static final Collection<String> CONCEPT_PROPOSAL_STATES() {
-		Collection<String> states = new Vector<String>();
-		
-		states.add(CONCEPT_PROPOSAL_UNMAPPED);
-		states.add(CONCEPT_PROPOSAL_CONCEPT);
-		states.add(CONCEPT_PROPOSAL_SYNONYM);
-		states.add(CONCEPT_PROPOSAL_REJECT);
-		
-		return states;
-	}
-	
-	public static Locale SPANISH_LANGUAGE = new Locale("es");
-	
-	public static Locale PORTUGUESE_LANGUAGE = new Locale("pt");
-	
-	public static Locale ITALIAN_LANGUAGE = new Locale("it");
-	
-	/**
-	 * @return Collection of locales available to openmrs
-	 * @deprecated
-	 */
-	public static final Collection<Locale> OPENMRS_LOCALES() {
-		List<Locale> languages = new Vector<Locale>();
-		
-		languages.add(Locale.US);
-		languages.add(Locale.UK);
-		languages.add(Locale.FRENCH);
-		languages.add(SPANISH_LANGUAGE);
-		languages.add(PORTUGUESE_LANGUAGE);
-		languages.add(ITALIAN_LANGUAGE);
-		
-		return languages;
-	}
-	
-	/**
-	 * @deprecated use {@link LocaleUtility#getDefaultLocale()}
-	 */
-	public static final Locale GLOBAL_DEFAULT_LOCALE = LocaleUtility.DEFAULT_LOCALE;
-	
-	/**
-	 * @return Collection of locales that the concept dictionary should be aware of
-	 * @see ConceptService#getLocalesOfConceptNames()
-	 * @deprecated
-	 */
-	public static final Collection<Locale> OPENMRS_CONCEPT_LOCALES() {
-		List<Locale> languages = new Vector<Locale>();
-		
-		languages.add(Locale.ENGLISH);
-		languages.add(Locale.FRENCH);
-		languages.add(SPANISH_LANGUAGE);
-		languages.add(PORTUGUESE_LANGUAGE);
-		languages.add(ITALIAN_LANGUAGE);
-		
-		return languages;
-	}
-	
-	@Deprecated
-	private static Map<String, String> OPENMRS_LOCALE_DATE_PATTERNS = null;
-	
-	/**
-	 * @return Mapping of Locales to locale specific date pattern
-	 * @deprecated use the {@link org.openmrs.api.context.Context#getDateFormat()}
-	 */
-	public static final Map<String, String> OPENMRS_LOCALE_DATE_PATTERNS() {
-		if (OPENMRS_LOCALE_DATE_PATTERNS == null) {
-			Map<String, String> patterns = new HashMap<String, String>();
-			
-			patterns.put(Locale.US.toString().toLowerCase(), "MM/dd/yyyy");
-			patterns.put(Locale.UK.toString().toLowerCase(), "dd/MM/yyyy");
-			patterns.put(Locale.FRENCH.toString().toLowerCase(), "dd/MM/yyyy");
-			patterns.put(Locale.GERMAN.toString().toLowerCase(), "MM.dd.yyyy");
-			patterns.put(SPANISH_LANGUAGE.toString().toLowerCase(), "dd/MM/yyyy");
-			patterns.put(PORTUGUESE_LANGUAGE.toString().toLowerCase(), "dd/MM/yyyy");
-			patterns.put(ITALIAN_LANGUAGE.toString().toLowerCase(), "dd/MM/yyyy");
-			
-			OPENMRS_LOCALE_DATE_PATTERNS = patterns;
-		}
-		
-		return OPENMRS_LOCALE_DATE_PATTERNS;
-	}
-	
-	/*
-	 * User property names
-	 */
-	public static final String USER_PROPERTY_CHANGE_PASSWORD = "forcePassword";
-	
-	public static final String USER_PROPERTY_DEFAULT_LOCALE = "defaultLocale";
-	
-	public static final String USER_PROPERTY_DEFAULT_LOCATION = "defaultLocation";
-	
-	public static final String USER_PROPERTY_SHOW_RETIRED = "showRetired";
-	
-	public static final String USER_PROPERTY_SHOW_VERBOSE = "showVerbose";
-	
-	public static final String USER_PROPERTY_NOTIFICATION = "notification";
-	
-	public static final String USER_PROPERTY_NOTIFICATION_ADDRESS = "notificationAddress";
-	
-	public static final String USER_PROPERTY_NOTIFICATION_FORMAT = "notificationFormat"; // text/plain, text/html
-	
-	/**
-	 * Name of the user_property that stores the number of unsuccessful login attempts this user has
-	 * made
-	 */
-	public static final String USER_PROPERTY_LOGIN_ATTEMPTS = "loginAttempts";
-	
-	/**
-	 * Name of the user_property that stores the time the user was locked out due to too many login
-	 * attempts
-	 */
-	public static final String USER_PROPERTY_LOCKOUT_TIMESTAMP = "lockoutTimestamp";
-	
-	/**
-	 * A user property name. The value should be a comma-separated ordered list of fully qualified
-	 * locales within which the user is a proficient speaker. The list should be ordered from the
-	 * most to the least proficiency. Example:
-	 * <code>proficientLocales = en_US, en_GB, en, fr_RW</code>
-	 */
-	public static final String USER_PROPERTY_PROFICIENT_LOCALES = "proficientLocales";
-	
-	/**
-	 * Report object properties
-	 */
-	@Deprecated
-	public static final String REPORT_OBJECT_TYPE_PATIENTFILTER = "Patient Filter";
-	
-	@Deprecated
-	public static final String REPORT_OBJECT_TYPE_PATIENTSEARCH = "Patient Search";
-	
-	@Deprecated
-	public static final String REPORT_OBJECT_TYPE_PATIENTDATAPRODUCER = "Patient Data Producer";
-	
-	// Used for differences between windows/linux upload capabilities)
-	// Used for determining where to find runtime properties
-	public static final String OPERATING_SYSTEM_KEY = "os.name";
-	
-	public static final String OPERATING_SYSTEM = System.getProperty(OPERATING_SYSTEM_KEY);
-	
-	public static final String OPERATING_SYSTEM_WINDOWS_XP = "Windows XP";
-	
-	public static final String OPERATING_SYSTEM_WINDOWS_VISTA = "Windows Vista";
-	
-	public static final String OPERATING_SYSTEM_LINUX = "Linux";
-	
-	public static final String OPERATING_SYSTEM_SUNOS = "SunOS";
-	
-	public static final String OPERATING_SYSTEM_FREEBSD = "FreeBSD";
-	
-	public static final String OPERATING_SYSTEM_OSX = "Mac OS X";
-	
-	/**
-	 * URL to the concept source id verification server
-	 */
-	public static final String IMPLEMENTATION_ID_REMOTE_CONNECTION_URL = "http://resources.openmrs.org/tools/implementationid";
-	
-	/**
-	 * Shortcut booleans used to make some OS specific checks more generic; note the *nix flavored
-	 * check is missing some less obvious choices
-	 */
-	public static final boolean UNIX_BASED_OPERATING_SYSTEM = (OPERATING_SYSTEM.indexOf(OPERATING_SYSTEM_LINUX) > -1
-	        || OPERATING_SYSTEM.indexOf(OPERATING_SYSTEM_SUNOS) > -1
-	        || OPERATING_SYSTEM.indexOf(OPERATING_SYSTEM_FREEBSD) > -1 || OPERATING_SYSTEM.indexOf(OPERATING_SYSTEM_OSX) > -1);
-	
-	public static final boolean WINDOWS_BASED_OPERATING_SYSTEM = OPERATING_SYSTEM.indexOf("Windows") > -1;
-	
-	public static final boolean WINDOWS_VISTA_OPERATING_SYSTEM = OPERATING_SYSTEM.equals(OPERATING_SYSTEM_WINDOWS_VISTA);
-	
-	/**
-	 * Marker put into the serialization session map to tell @Replace methods whether or not to do
-	 * just the very basic serialization
-	 */
-	public static final String SHORT_SERIALIZATION = "isShortSerialization";
-	
-	// Global property key for global logger level
-	public static final String GLOBAL_PROPERTY_LOG_LEVEL = "log.level";
-	
-	// Global logger category
-	public static final String LOG_CLASS_DEFAULT = "org.openmrs.api";
-	
-	// Log levels
-	public static final String LOG_LEVEL_TRACE = "trace";
-	
-	public static final String LOG_LEVEL_DEBUG = "debug";
-	
-	public static final String LOG_LEVEL_INFO = "info";
-	
-	public static final String LOG_LEVEL_WARN = "warn";
-	
-	public static final String LOG_LEVEL_ERROR = "error";
-	
-	public static final String LOG_LEVEL_FATAL = "fatal";
-	
-	/**
-	 * These enumerations should be used in ObsService and PersonService getters to help determine
-	 * which type of object to restrict on
-	 * 
-	 * @see org.openmrs.api.ObsService
-	 * @see org.openmrs.api.PersonService
-	 */
-	public static enum PERSON_TYPE {
-		PERSON, PATIENT, USER
-	}
-	
-	//Patient Identifier Validators
-	public static final String LUHN_IDENTIFIER_VALIDATOR = LuhnIdentifierValidator.class.getName();
-	
-	// ComplexObsHandler views
-	public static final String RAW_VIEW = "RAW_VIEW";
-	
-	public static final String TEXT_VIEW = "TEXT_VIEW";
-	
-<<<<<<< HEAD
-	public static final String ORDER_NUMBER_DEFAULT_PREFIX = "OR:";
-	
-=======
-	/** The data type to return on failing to load a custom data type. */
-	public static final String DEFAULT_CUSTOM_DATATYPE = FreeTextDatatype.class.getName();
->>>>>>> 5baa7178
-}
+/**
+ * The contents of this file are subject to the OpenMRS Public License
+ * Version 1.0 (the "License"); you may not use this file except in
+ * compliance with the License. You may obtain a copy of the License at
+ * http://license.openmrs.org
+ *
+ * Software distributed under the License is distributed on an "AS IS"
+ * basis, WITHOUT WARRANTY OF ANY KIND, either express or implied. See the
+ * License for the specific language governing rights and limitations
+ * under the License.
+ *
+ * Copyright (C) OpenMRS, LLC.  All Rights Reserved.
+ */
+package org.openmrs.util;
+
+import java.io.IOException;
+import java.util.Collection;
+import java.util.HashMap;
+import java.util.LinkedHashMap;
+import java.util.List;
+import java.util.Locale;
+import java.util.Map;
+import java.util.Properties;
+import java.util.Vector;
+
+import org.apache.commons.logging.Log;
+import org.apache.commons.logging.LogFactory;
+import org.openmrs.GlobalProperty;
+import org.openmrs.api.ConceptService;
+import org.openmrs.api.handler.ExistingVisitAssignmentHandler;
+import org.openmrs.customdatatype.datatype.BooleanDatatype;
+import org.openmrs.customdatatype.datatype.FreeTextDatatype;
+import org.openmrs.hl7.HL7Constants;
+import org.openmrs.module.ModuleConstants;
+import org.openmrs.module.ModuleFactory;
+import org.openmrs.patient.impl.LuhnIdentifierValidator;
+import org.openmrs.scheduler.SchedulerConstants;
+
+/**
+ * Constants used in OpenMRS. Contents built from build properties (version, version_short, and
+ * expected_database). Some are set at runtime (database, database version). This file should
+ * contain all privilege names and global property names. Those strings added to the static CORE_*
+ * methods will be written to the database at startup if they don't exist yet.
+ */
+public final class OpenmrsConstants {
+	
+	private static Log log = LogFactory.getLog(OpenmrsConstants.class);
+	
+	/**
+	 * This is the hard coded primary key of the order type for DRUG. This has to be done because
+	 * some logic in the API acts on this order type
+	 */
+	public static final int ORDERTYPE_DRUG = 2;
+	
+	/**
+	 * This is the hard coded primary key of the concept class for DRUG. This has to be done because
+	 * some logic in the API acts on this concept class
+	 */
+	public static final int CONCEPT_CLASS_DRUG = 3;
+	
+	/**
+	 * hack alert: During an ant build, the openmrs api jar manifest file is loaded with these
+	 * values. When constructing the OpenmrsConstants class file, the api jar is read and the values
+	 * are copied in as constants
+	 */
+	private static final Package THIS_PACKAGE = OpenmrsConstants.class.getPackage();
+	
+	/**
+	 * This holds the current openmrs code version. This version is a string containing spaces and
+	 * words.<br/>
+	 * The format is:<br/>
+	 * <i>major</i>.<i>minor</i>.<i>maintenance</i> <i>suffix</i> Build <i>buildNumber</i>
+	 */
+	public static final String OPENMRS_VERSION = THIS_PACKAGE.getSpecificationVendor() != null ? THIS_PACKAGE
+	        .getSpecificationVendor() : getBuildVersion();
+	
+	/**
+	 * This holds the current openmrs code version in a short space-less string.<br/>
+	 * The format is:<br/>
+	 * <i>major</i>.<i>minor</i>.<i>maintenance</i>.<i>revision</i>-<i>suffix</i >
+	 */
+	public static final String OPENMRS_VERSION_SHORT = THIS_PACKAGE.getSpecificationVersion() != null ? THIS_PACKAGE
+	        .getSpecificationVersion() : getBuildVersionShort();
+	
+	/**
+	 * @return build version with alpha characters (eg:1.10.0 SNAPSHOT Build 24858) defined in
+	 *         MANIFEST.MF(specification-Vendor)
+	 * @see #OPENMRS_VERSION_SHORT
+	 * @see #OPENMRS_VERSION
+	 */
+	private static String getBuildVersion() {
+		
+		Properties props = new Properties();
+		
+		java.net.URL url = OpenmrsConstants.class.getClassLoader().getResource("META-INF/MANIFEST.MF");
+		
+		if (url == null) {
+			log.error("Unable to find MANIFEST.MF file built by maven");
+			return null;
+		}
+		
+		// Load the file
+		try {
+			props.load(url.openStream());
+			
+			return props.getProperty("Specification-Vendor");
+		}
+		catch (IOException e) {
+			log.error("Unable to get MANIFEST.MF file into manifest object");
+		}
+		
+		return null;
+	}
+	
+	/**
+	 * @return build version without alpha characters (eg: 1.10.0.24858) defined in MANIFEST.MF
+	 *         (specification-Version)
+	 * @see #OPENMRS_VERSION_SHORT
+	 * @see #OPENMRS_VERSION
+	 */
+	private static String getBuildVersionShort() {
+		
+		Properties props = new Properties();
+		
+		java.net.URL url = OpenmrsConstants.class.getClassLoader().getResource("META-INF/MANIFEST.MF");
+		
+		if (url == null) {
+			log.error("Unable to find MANIFEST.MF file built by maven");
+			return null;
+		}
+		
+		// Load the file
+		try {
+			props.load(url.openStream());
+			
+			return props.getProperty("Specification-Version");
+		}
+		catch (IOException e) {
+			log.error("Unable to get MANIFEST.MF file into manifest object");
+		}
+		
+		return null;
+	}
+	
+	/**
+	 * See {@link DatabaseUpdater#updatesRequired()} to see what changesets in the
+	 * liquibase-update-to-latest.xml file in the openmrs api jar file need to be run to bring the
+	 * db up to date with what the api requires.
+	 * 
+	 * @deprecated the database doesn't have just one main version now that we are using liquibase.
+	 */
+	@Deprecated
+	public static final String DATABASE_VERSION_EXPECTED = THIS_PACKAGE.getImplementationVersion();
+	
+	public static String DATABASE_NAME = "openmrs";
+	
+	public static String DATABASE_BUSINESS_NAME = "openmrs";
+	
+	/**
+	 * See {@link DatabaseUpdater#updatesRequired()} to see what changesets in the
+	 * liquibase-update-to-latest.xml file in the openmrs api jar file need to be run to bring the
+	 * db up to date with what the api requires.
+	 * 
+	 * @deprecated the database doesn't have just one main version now that we are using liquibase.
+	 */
+	@Deprecated
+	public static String DATABASE_VERSION = null;
+	
+	/**
+	 * Set true from runtime configuration to obscure patients for system demonstrations
+	 */
+	public static boolean OBSCURE_PATIENTS = false;
+	
+	public static String OBSCURE_PATIENTS_GIVEN_NAME = "Demo";
+	
+	public static String OBSCURE_PATIENTS_MIDDLE_NAME = null;
+	
+	public static String OBSCURE_PATIENTS_FAMILY_NAME = "Person";
+	
+	public static final String REGEX_LARGE = "[!\"#\\$%&'\\(\\)\\*,+-\\./:;<=>\\?@\\[\\\\\\\\\\]^_`{\\|}~]";
+	
+	public static final String REGEX_SMALL = "[!\"#\\$%&'\\(\\)\\*,\\./:;<=>\\?@\\[\\\\\\\\\\]^_`{\\|}~]";
+	
+	public static final Integer CIVIL_STATUS_CONCEPT_ID = 1054;
+	
+	/**
+	 * The directory that will store filesystem data about openmrs like module omods, generated data
+	 * exports, etc. This shouldn't be accessed directory, the
+	 * OpenmrsUtil.getApplicationDataDirectory() should be used. This should be null here. This
+	 * constant will hold the value of the user's runtime property for the
+	 * application_data_directory and is set programmatically at startup. This value is set in the
+	 * openmrs startup method. If this is null, the getApplicationDataDirectory() uses some OS
+	 * heuristics to determine where to put an app data dir.
+	 * 
+	 * @see #APPLICATION_DATA_DIRECTORY_RUNTIME_PROPERTY
+	 * @see OpenmrsUtil#getApplicationDataDirectory()
+	 * @see OpenmrsUtil#startup(java.util.Properties)
+	 */
+	public static String APPLICATION_DATA_DIRECTORY = null;
+	
+	/**
+	 * The name of the runtime property that a user can set that will specify where openmrs's
+	 * application directory is
+	 * 
+	 * @see #APPLICATION_DATA_DIRECTORY
+	 */
+	public static String APPLICATION_DATA_DIRECTORY_RUNTIME_PROPERTY = "application_data_directory";
+	
+	/**
+	 * The name of the runtime property that a user can set that will specify whether the database
+	 * is automatically updated on startup
+	 */
+	public static String AUTO_UPDATE_DATABASE_RUNTIME_PROPERTY = "auto_update_database";
+	
+	/**
+	 * These words are ignored in concept and patient searches
+	 * 
+	 * @return Collection<String> of words that are ignored
+	 */
+	public static final Collection<String> STOP_WORDS() {
+		List<String> stopWords = new Vector<String>();
+		stopWords.add("A");
+		stopWords.add("AND");
+		stopWords.add("AT");
+		stopWords.add("BUT");
+		stopWords.add("BY");
+		stopWords.add("FOR");
+		stopWords.add("HAS");
+		stopWords.add("OF");
+		stopWords.add("THE");
+		stopWords.add("TO");
+		
+		return stopWords;
+	}
+	
+	/**
+	 * A gender character to gender name map<br/>
+	 * TODO issues with localization. How should this be handled?
+	 * 
+	 * @return Map<String, String> of gender character to gender name
+	 */
+	public static final Map<String, String> GENDER() {
+		Map<String, String> genders = new LinkedHashMap<String, String>();
+		genders.put("M", "Male");
+		genders.put("F", "Female");
+		return genders;
+	}
+	
+	// Baked in Privileges:
+	@Deprecated
+	public static final String PRIV_VIEW_CONCEPTS = PrivilegeConstants.VIEW_CONCEPTS;
+	
+	@Deprecated
+	public static final String PRIV_MANAGE_CONCEPTS = PrivilegeConstants.MANAGE_CONCEPTS;
+	
+	@Deprecated
+	public static final String PRIV_PURGE_CONCEPTS = PrivilegeConstants.PURGE_CONCEPTS;
+	
+	@Deprecated
+	public static final String PRIV_MANAGE_CONCEPT_NAME_TAGS = PrivilegeConstants.MANAGE_CONCEPT_NAME_TAGS;
+	
+	@Deprecated
+	public static final String PRIV_VIEW_CONCEPT_PROPOSALS = PrivilegeConstants.VIEW_CONCEPT_PROPOSALS;
+	
+	@Deprecated
+	public static final String PRIV_ADD_CONCEPT_PROPOSALS = PrivilegeConstants.ADD_CONCEPT_PROPOSALS;
+	
+	@Deprecated
+	public static final String PRIV_EDIT_CONCEPT_PROPOSALS = PrivilegeConstants.EDIT_CONCEPT_PROPOSALS;
+	
+	@Deprecated
+	public static final String PRIV_DELETE_CONCEPT_PROPOSALS = PrivilegeConstants.DELETE_CONCEPT_PROPOSALS;
+	
+	@Deprecated
+	public static final String PRIV_PURGE_CONCEPT_PROPOSALS = PrivilegeConstants.PURGE_CONCEPT_PROPOSALS;
+	
+	@Deprecated
+	public static final String PRIV_VIEW_USERS = PrivilegeConstants.VIEW_USERS;
+	
+	@Deprecated
+	public static final String PRIV_ADD_USERS = PrivilegeConstants.ADD_USERS;
+	
+	@Deprecated
+	public static final String PRIV_EDIT_USERS = PrivilegeConstants.EDIT_USERS;
+	
+	@Deprecated
+	public static final String PRIV_DELETE_USERS = PrivilegeConstants.DELETE_USERS;
+	
+	@Deprecated
+	public static final String PRIV_PURGE_USERS = PrivilegeConstants.PURGE_USERS;
+	
+	@Deprecated
+	public static final String PRIV_EDIT_USER_PASSWORDS = PrivilegeConstants.EDIT_USER_PASSWORDS;
+	
+	@Deprecated
+	public static final String PRIV_VIEW_ENCOUNTERS = PrivilegeConstants.VIEW_ENCOUNTERS;
+	
+	@Deprecated
+	public static final String PRIV_ADD_ENCOUNTERS = PrivilegeConstants.ADD_ENCOUNTERS;
+	
+	@Deprecated
+	public static final String PRIV_EDIT_ENCOUNTERS = PrivilegeConstants.EDIT_ENCOUNTERS;
+	
+	@Deprecated
+	public static final String PRIV_DELETE_ENCOUNTERS = PrivilegeConstants.DELETE_ENCOUNTERS;
+	
+	@Deprecated
+	public static final String PRIV_PURGE_ENCOUNTERS = PrivilegeConstants.PURGE_ENCOUNTERS;
+	
+	@Deprecated
+	public static final String PRIV_VIEW_ENCOUNTER_TYPES = PrivilegeConstants.VIEW_ENCOUNTER_TYPES;
+	
+	@Deprecated
+	public static final String PRIV_MANAGE_ENCOUNTER_TYPES = PrivilegeConstants.MANAGE_ENCOUNTER_TYPES;
+	
+	@Deprecated
+	public static final String PRIV_PURGE_ENCOUNTER_TYPES = PrivilegeConstants.PURGE_ENCOUNTER_TYPES;
+	
+	@Deprecated
+	public static final String PRIV_VIEW_LOCATIONS = PrivilegeConstants.VIEW_LOCATIONS;
+	
+	@Deprecated
+	public static final String PRIV_MANAGE_LOCATIONS = PrivilegeConstants.MANAGE_LOCATIONS;
+	
+	@Deprecated
+	public static final String PRIV_PURGE_LOCATIONS = PrivilegeConstants.PURGE_LOCATIONS;
+	
+	@Deprecated
+	public static final String PRIV_MANAGE_LOCATION_TAGS = PrivilegeConstants.MANAGE_LOCATION_TAGS;
+	
+	@Deprecated
+	public static final String PRIV_PURGE_LOCATION_TAGS = PrivilegeConstants.PURGE_LOCATION_TAGS;
+	
+	@Deprecated
+	public static final String PRIV_VIEW_OBS = PrivilegeConstants.VIEW_OBS;
+	
+	@Deprecated
+	public static final String PRIV_ADD_OBS = PrivilegeConstants.ADD_OBS;
+	
+	@Deprecated
+	public static final String PRIV_EDIT_OBS = PrivilegeConstants.EDIT_OBS;
+	
+	@Deprecated
+	public static final String PRIV_DELETE_OBS = PrivilegeConstants.DELETE_OBS;
+	
+	@Deprecated
+	public static final String PRIV_PURGE_OBS = PrivilegeConstants.PURGE_OBS;
+	
+	@Deprecated
+	public static final String PRIV_VIEW_MIME_TYPES = "View Mime Types";
+	
+	@Deprecated
+	public static final String PRIV_PURGE_MIME_TYPES = "Purge Mime Types";
+	
+	@Deprecated
+	public static final String PRIV_VIEW_PATIENTS = PrivilegeConstants.VIEW_PATIENTS;
+	
+	@Deprecated
+	public static final String PRIV_ADD_PATIENTS = PrivilegeConstants.ADD_PATIENTS;
+	
+	@Deprecated
+	public static final String PRIV_EDIT_PATIENTS = PrivilegeConstants.EDIT_PATIENTS;
+	
+	@Deprecated
+	public static final String PRIV_DELETE_PATIENTS = PrivilegeConstants.DELETE_PATIENTS;
+	
+	@Deprecated
+	public static final String PRIV_PURGE_PATIENTS = PrivilegeConstants.PURGE_PATIENTS;
+	
+	@Deprecated
+	public static final String PRIV_VIEW_PATIENT_IDENTIFIERS = PrivilegeConstants.VIEW_PATIENT_IDENTIFIERS;
+	
+	@Deprecated
+	public static final String PRIV_ADD_PATIENT_IDENTIFIERS = PrivilegeConstants.ADD_PATIENT_IDENTIFIERS;
+	
+	@Deprecated
+	public static final String PRIV_EDIT_PATIENT_IDENTIFIERS = PrivilegeConstants.EDIT_PATIENT_IDENTIFIERS;
+	
+	@Deprecated
+	public static final String PRIV_DELETE_PATIENT_IDENTIFIERS = PrivilegeConstants.DELETE_PATIENT_IDENTIFIERS;
+	
+	@Deprecated
+	public static final String PRIV_PURGE_PATIENT_IDENTIFIERS = PrivilegeConstants.PURGE_PATIENT_IDENTIFIERS;
+	
+	@Deprecated
+	public static final String PRIV_VIEW_PATIENT_COHORTS = PrivilegeConstants.VIEW_PATIENT_COHORTS;
+	
+	@Deprecated
+	public static final String PRIV_ADD_COHORTS = PrivilegeConstants.ADD_COHORTS;
+	
+	@Deprecated
+	public static final String PRIV_EDIT_COHORTS = PrivilegeConstants.EDIT_COHORTS;
+	
+	@Deprecated
+	public static final String PRIV_DELETE_COHORTS = PrivilegeConstants.DELETE_COHORTS;
+	
+	@Deprecated
+	public static final String PRIV_PURGE_COHORTS = PrivilegeConstants.PURGE_COHORTS;
+	
+	@Deprecated
+	public static final String PRIV_VIEW_ORDERS = PrivilegeConstants.VIEW_ORDERS;
+	
+	@Deprecated
+	public static final String PRIV_ADD_ORDERS = PrivilegeConstants.ADD_ORDERS;
+	
+	@Deprecated
+	public static final String PRIV_EDIT_ORDERS = PrivilegeConstants.EDIT_ORDERS;
+	
+	@Deprecated
+	public static final String PRIV_DELETE_ORDERS = PrivilegeConstants.DELETE_ORDERS;
+	
+	@Deprecated
+	public static final String PRIV_PURGE_ORDERS = PrivilegeConstants.PURGE_ORDERS;
+	
+	@Deprecated
+	public static final String PRIV_VIEW_FORMS = PrivilegeConstants.VIEW_FORMS;
+	
+	@Deprecated
+	public static final String PRIV_MANAGE_FORMS = PrivilegeConstants.MANAGE_FORMS;
+	
+	@Deprecated
+	public static final String PRIV_PURGE_FORMS = PrivilegeConstants.PURGE_FORMS;
+	
+	// This name is historic, since that's what it was originally called in the infopath formentry module
+	
+	@Deprecated
+	public static final String PRIV_FORM_ENTRY = PrivilegeConstants.FORM_ENTRY;
+	
+	@Deprecated
+	public static final String PRIV_VIEW_REPORTS = "View Reports";
+	
+	@Deprecated
+	public static final String PRIV_ADD_REPORTS = "Add Reports";
+	
+	@Deprecated
+	public static final String PRIV_EDIT_REPORTS = "Edit Reports";
+	
+	@Deprecated
+	public static final String PRIV_DELETE_REPORTS = "Delete Reports";
+	
+	@Deprecated
+	public static final String PRIV_RUN_REPORTS = "Run Reports";
+	
+	@Deprecated
+	public static final String PRIV_VIEW_REPORT_OBJECTS = "View Report Objects";
+	
+	@Deprecated
+	public static final String PRIV_ADD_REPORT_OBJECTS = "Add Report Objects";
+	
+	@Deprecated
+	public static final String PRIV_EDIT_REPORT_OBJECTS = "Edit Report Objects";
+	
+	@Deprecated
+	public static final String PRIV_DELETE_REPORT_OBJECTS = "Delete Report Objects";
+	
+	@Deprecated
+	public static final String PRIV_MANAGE_IDENTIFIER_TYPES = PrivilegeConstants.MANAGE_IDENTIFIER_TYPES;
+	
+	@Deprecated
+	public static final String PRIV_VIEW_IDENTIFIER_TYPES = PrivilegeConstants.VIEW_IDENTIFIER_TYPES;
+	
+	@Deprecated
+	public static final String PRIV_PURGE_IDENTIFIER_TYPES = PrivilegeConstants.PURGE_IDENTIFIER_TYPES;
+	
+	@Deprecated
+	public static final String PRIV_MANAGE_MIME_TYPES = "Manage Mime Types";
+	
+	@Deprecated
+	public static final String PRIV_VIEW_CONCEPT_CLASSES = PrivilegeConstants.VIEW_CONCEPT_CLASSES;
+	
+	@Deprecated
+	public static final String PRIV_MANAGE_CONCEPT_CLASSES = PrivilegeConstants.MANAGE_CONCEPT_CLASSES;
+	
+	@Deprecated
+	public static final String PRIV_PURGE_CONCEPT_CLASSES = PrivilegeConstants.PURGE_CONCEPT_CLASSES;
+	
+	@Deprecated
+	public static final String PRIV_VIEW_CONCEPT_DATATYPES = PrivilegeConstants.VIEW_CONCEPT_DATATYPES;
+	
+	@Deprecated
+	public static final String PRIV_MANAGE_CONCEPT_DATATYPES = PrivilegeConstants.MANAGE_CONCEPT_DATATYPES;
+	
+	@Deprecated
+	public static final String PRIV_PURGE_CONCEPT_DATATYPES = PrivilegeConstants.PURGE_CONCEPT_DATATYPES;
+	
+	@Deprecated
+	public static final String PRIV_VIEW_PRIVILEGES = PrivilegeConstants.VIEW_PRIVILEGES;
+	
+	@Deprecated
+	public static final String PRIV_MANAGE_PRIVILEGES = PrivilegeConstants.MANAGE_PRIVILEGES;
+	
+	@Deprecated
+	public static final String PRIV_PURGE_PRIVILEGES = PrivilegeConstants.PURGE_PRIVILEGES;
+	
+	@Deprecated
+	public static final String PRIV_VIEW_ROLES = PrivilegeConstants.VIEW_ROLES;
+	
+	@Deprecated
+	public static final String PRIV_MANAGE_ROLES = PrivilegeConstants.MANAGE_ROLES;
+	
+	@Deprecated
+	public static final String PRIV_PURGE_ROLES = PrivilegeConstants.PURGE_ROLES;
+	
+	@Deprecated
+	public static final String PRIV_VIEW_FIELD_TYPES = PrivilegeConstants.VIEW_FIELD_TYPES;
+	
+	@Deprecated
+	public static final String PRIV_MANAGE_FIELD_TYPES = PrivilegeConstants.MANAGE_FIELD_TYPES;
+	
+	@Deprecated
+	public static final String PRIV_PURGE_FIELD_TYPES = PrivilegeConstants.PURGE_FIELD_TYPES;
+	
+	@Deprecated
+	public static final String PRIV_VIEW_ORDER_TYPES = PrivilegeConstants.VIEW_ORDER_TYPES;
+	
+	@Deprecated
+	public static final String PRIV_MANAGE_ORDER_TYPES = PrivilegeConstants.MANAGE_ORDER_TYPES;
+	
+	@Deprecated
+	public static final String PRIV_PURGE_ORDER_TYPES = PrivilegeConstants.PURGE_ORDER_TYPES;
+	
+	@Deprecated
+	public static final String PRIV_VIEW_RELATIONSHIP_TYPES = PrivilegeConstants.VIEW_RELATIONSHIP_TYPES;
+	
+	@Deprecated
+	public static final String PRIV_MANAGE_RELATIONSHIP_TYPES = PrivilegeConstants.MANAGE_RELATIONSHIP_TYPES;
+	
+	@Deprecated
+	public static final String PRIV_PURGE_RELATIONSHIP_TYPES = PrivilegeConstants.PURGE_RELATIONSHIP_TYPES;
+	
+	@Deprecated
+	public static final String PRIV_MANAGE_ALERTS = PrivilegeConstants.MANAGE_ALERTS;
+	
+	@Deprecated
+	public static final String PRIV_MANAGE_CONCEPT_SOURCES = PrivilegeConstants.MANAGE_CONCEPT_SOURCES;
+	
+	@Deprecated
+	public static final String PRIV_VIEW_CONCEPT_SOURCES = PrivilegeConstants.VIEW_CONCEPT_SOURCES;
+	
+	@Deprecated
+	public static final String PRIV_PURGE_CONCEPT_SOURCES = PrivilegeConstants.PURGE_CONCEPT_SOURCES;
+	
+	@Deprecated
+	public static final String PRIV_VIEW_NAVIGATION_MENU = PrivilegeConstants.VIEW_NAVIGATION_MENU;
+	
+	@Deprecated
+	public static final String PRIV_VIEW_ADMIN_FUNCTIONS = PrivilegeConstants.VIEW_ADMIN_FUNCTIONS;
+	
+	@Deprecated
+	public static final String PRIV_VIEW_UNPUBLISHED_FORMS = PrivilegeConstants.VIEW_UNPUBLISHED_FORMS;
+	
+	@Deprecated
+	public static final String PRIV_VIEW_PROGRAMS = PrivilegeConstants.VIEW_PROGRAMS;
+	
+	@Deprecated
+	public static final String PRIV_MANAGE_PROGRAMS = PrivilegeConstants.MANAGE_PROGRAMS;
+	
+	@Deprecated
+	public static final String PRIV_VIEW_PATIENT_PROGRAMS = PrivilegeConstants.VIEW_PATIENT_PROGRAMS;
+	
+	@Deprecated
+	public static final String PRIV_ADD_PATIENT_PROGRAMS = PrivilegeConstants.ADD_PATIENT_PROGRAMS;
+	
+	@Deprecated
+	public static final String PRIV_EDIT_PATIENT_PROGRAMS = PrivilegeConstants.EDIT_PATIENT_PROGRAMS;
+	
+	@Deprecated
+	public static final String PRIV_DELETE_PATIENT_PROGRAMS = PrivilegeConstants.DELETE_PATIENT_PROGRAMS;
+	
+	@Deprecated
+	public static final String PRIV_PURGE_PATIENT_PROGRAMS = PrivilegeConstants.PURGE_PATIENT_PROGRAMS;
+	
+	@Deprecated
+	public static final String PRIV_DASHBOARD_OVERVIEW = PrivilegeConstants.DASHBOARD_OVERVIEW;
+	
+	@Deprecated
+	public static final String PRIV_DASHBOARD_REGIMEN = PrivilegeConstants.DASHBOARD_REGIMEN;
+	
+	@Deprecated
+	public static final String PRIV_DASHBOARD_ENCOUNTERS = PrivilegeConstants.DASHBOARD_ENCOUNTERS;
+	
+	@Deprecated
+	public static final String PRIV_DASHBOARD_DEMOGRAPHICS = PrivilegeConstants.DASHBOARD_DEMOGRAPHICS;
+	
+	@Deprecated
+	public static final String PRIV_DASHBOARD_GRAPHS = PrivilegeConstants.DASHBOARD_GRAPHS;
+	
+	@Deprecated
+	public static final String PRIV_DASHBOARD_FORMS = PrivilegeConstants.DASHBOARD_FORMS;
+	
+	@Deprecated
+	public static final String PRIV_DASHBOARD_SUMMARY = PrivilegeConstants.DASHBOARD_SUMMARY;
+	
+	@Deprecated
+	public static final String PRIV_VIEW_GLOBAL_PROPERTIES = PrivilegeConstants.VIEW_GLOBAL_PROPERTIES;
+	
+	@Deprecated
+	public static final String PRIV_MANAGE_GLOBAL_PROPERTIES = PrivilegeConstants.MANAGE_GLOBAL_PROPERTIES;
+	
+	@Deprecated
+	public static final String PRIV_PURGE_GLOBAL_PROPERTIES = PrivilegeConstants.PURGE_GLOBAL_PROPERTIES;
+	
+	@Deprecated
+	public static final String PRIV_MANAGE_MODULES = PrivilegeConstants.MANAGE_MODULES;
+	
+	@Deprecated
+	public static final String PRIV_MANAGE_SCHEDULER = PrivilegeConstants.MANAGE_SCHEDULER;
+	
+	@Deprecated
+	public static final String PRIV_VIEW_PERSON_ATTRIBUTE_TYPES = PrivilegeConstants.VIEW_PERSON_ATTRIBUTE_TYPES;
+	
+	@Deprecated
+	public static final String PRIV_MANAGE_PERSON_ATTRIBUTE_TYPES = PrivilegeConstants.MANAGE_PERSON_ATTRIBUTE_TYPES;
+	
+	@Deprecated
+	public static final String PRIV_PURGE_PERSON_ATTRIBUTE_TYPES = PrivilegeConstants.PURGE_PERSON_ATTRIBUTE_TYPES;
+	
+	@Deprecated
+	public static final String PRIV_VIEW_PERSONS = PrivilegeConstants.VIEW_PERSONS;
+	
+	@Deprecated
+	public static final String PRIV_ADD_PERSONS = PrivilegeConstants.ADD_PERSONS;
+	
+	@Deprecated
+	public static final String PRIV_EDIT_PERSONS = PrivilegeConstants.EDIT_PERSONS;
+	
+	@Deprecated
+	public static final String PRIV_DELETE_PERSONS = PrivilegeConstants.DELETE_PERSONS;
+	
+	@Deprecated
+	public static final String PRIV_PURGE_PERSONS = PrivilegeConstants.PURGE_PERSONS;
+	
+	/**
+	 * @deprecated replacing with ADD/EDIT/DELETE privileges
+	 */
+	@Deprecated
+	public static final String PRIV_MANAGE_RELATIONSHIPS = "Manage Relationships";
+	
+	@Deprecated
+	public static final String PRIV_VIEW_RELATIONSHIPS = PrivilegeConstants.VIEW_RELATIONSHIPS;
+	
+	@Deprecated
+	public static final String PRIV_ADD_RELATIONSHIPS = PrivilegeConstants.ADD_RELATIONSHIPS;
+	
+	@Deprecated
+	public static final String PRIV_EDIT_RELATIONSHIPS = PrivilegeConstants.EDIT_RELATIONSHIPS;
+	
+	@Deprecated
+	public static final String PRIV_DELETE_RELATIONSHIPS = PrivilegeConstants.DELETE_RELATIONSHIPS;
+	
+	@Deprecated
+	public static final String PRIV_PURGE_RELATIONSHIPS = PrivilegeConstants.PURGE_RELATIONSHIPS;
+	
+	@Deprecated
+	public static final String PRIV_VIEW_DATABASE_CHANGES = PrivilegeConstants.VIEW_DATABASE_CHANGES;
+	
+	@Deprecated
+	public static final String PRIV_MANAGE_IMPLEMENTATION_ID = PrivilegeConstants.MANAGE_IMPLEMENTATION_ID;
+	
+	@Deprecated
+	public static final String PRIV_SQL_LEVEL_ACCESS = PrivilegeConstants.SQL_LEVEL_ACCESS;
+	
+	@Deprecated
+	public static final String PRIV_VIEW_PROBLEMS = PrivilegeConstants.VIEW_PROBLEMS;
+	
+	@Deprecated
+	public static final String PRIV_ADD_PROBLEMS = PrivilegeConstants.ADD_PROBLEMS;
+	
+	@Deprecated
+	public static final String PRIV_EDIT_PROBLEMS = PrivilegeConstants.EDIT_PROBLEMS;
+	
+	@Deprecated
+	public static final String PRIV_DELETE_PROBLEMS = PrivilegeConstants.DELETE_PROBLEMS;
+	
+	@Deprecated
+	public static final String PRIV_VIEW_ALLERGIES = PrivilegeConstants.VIEW_ALLERGIES;
+	
+	@Deprecated
+	public static final String PRIV_ADD_ALLERGIES = PrivilegeConstants.ADD_ALLERGIES;
+	
+	@Deprecated
+	public static final String PRIV_EDIT_ALLERGIES = PrivilegeConstants.EDIT_ALLERGIES;
+	
+	@Deprecated
+	public static final String PRIV_DELETE_ALLERGIES = PrivilegeConstants.DELETE_ALLERGIES;
+	
+	/**
+	 * These are the privileges that are required by OpenMRS. Upon startup, if any of these
+	 * privileges do not exist in the database, they are inserted. These privileges are not allowed
+	 * to be deleted. They are marked as 'locked' in the administration screens.
+	 * 
+	 * @return privileges core to the system
+	 */
+	@Deprecated
+	public static final Map<String, String> CORE_PRIVILEGES() {
+		return OpenmrsUtil.getCorePrivileges();
+	}
+	
+	// Baked in Roles:
+	@Deprecated
+	public static final String SUPERUSER_ROLE = RoleConstants.SUPERUSER;
+	
+	@Deprecated
+	public static final String ANONYMOUS_ROLE = RoleConstants.ANONYMOUS;
+	
+	@Deprecated
+	public static final String AUTHENTICATED_ROLE = RoleConstants.AUTHENTICATED;
+	
+	@Deprecated
+	public static final String PROVIDER_ROLE = RoleConstants.PROVIDER;
+	
+	/**
+	 * All roles returned by this method are inserted into the database if they do not exist
+	 * already. These roles are also forbidden to be deleted from the administration screens.
+	 * 
+	 * @return roles that are core to the system
+	 */
+	@Deprecated
+	public static final Map<String, String> CORE_ROLES() {
+		return OpenmrsUtil.getCoreRoles();
+	}
+	
+	/**
+	 * These roles are given to a user automatically and cannot be assigned
+	 * 
+	 * @return <code>Collection<String></code> of the auto-assigned roles
+	 */
+	public static final Collection<String> AUTO_ROLES() {
+		List<String> roles = new Vector<String>();
+		
+		roles.add(ANONYMOUS_ROLE);
+		roles.add(AUTHENTICATED_ROLE);
+		
+		return roles;
+	}
+	
+	public static final String GLOBAL_PROPERTY_DRUG_FREQUENCIES = "dashboard.regimen.displayFrequencies";
+	
+	public static final String GLOBAL_PROPERTY_CONCEPTS_LOCKED = "concepts.locked";
+	
+	public static final String GLOBAL_PROPERTY_PATIENT_LISTING_ATTRIBUTES = "patient.listingAttributeTypes";
+	
+	public static final String GLOBAL_PROPERTY_PATIENT_VIEWING_ATTRIBUTES = "patient.viewingAttributeTypes";
+	
+	public static final String GLOBAL_PROPERTY_PATIENT_HEADER_ATTRIBUTES = "patient.headerAttributeTypes";
+	
+	public static final String GLOBAL_PROPERTY_USER_LISTING_ATTRIBUTES = "user.listingAttributeTypes";
+	
+	public static final String GLOBAL_PROPERTY_USER_VIEWING_ATTRIBUTES = "user.viewingAttributeTypes";
+	
+	public static final String GLOBAL_PROPERTY_USER_HEADER_ATTRIBUTES = "user.headerAttributeTypes";
+	
+	public static final String GLOBAL_PROPERTY_HL7_ARCHIVE_DIRECTORY = "hl7_archive.dir";
+	
+	public static final String GLOBAL_PROPERTY_DEFAULT_THEME = "default_theme";
+	
+	public static final String GLOBAL_PROPERTY_APPLICATION_NAME = "application.name";
+	
+	/**
+	 * Array of all core global property names that represent comma-separated lists of
+	 * PersonAttributeTypes. (If you rename a PersonAttributeType then these global properties are
+	 * potentially modified.)
+	 */
+	public static final String[] GLOBAL_PROPERTIES_OF_PERSON_ATTRIBUTES = { GLOBAL_PROPERTY_PATIENT_LISTING_ATTRIBUTES,
+	        GLOBAL_PROPERTY_PATIENT_VIEWING_ATTRIBUTES, GLOBAL_PROPERTY_PATIENT_HEADER_ATTRIBUTES,
+	        GLOBAL_PROPERTY_USER_LISTING_ATTRIBUTES, GLOBAL_PROPERTY_USER_VIEWING_ATTRIBUTES,
+	        GLOBAL_PROPERTY_USER_HEADER_ATTRIBUTES };
+	
+	public static final String GLOBAL_PROPERTY_PATIENT_IDENTIFIER_REGEX = "patient.identifierRegex";
+	
+	public static final String GLOBAL_PROPERTY_PATIENT_IDENTIFIER_PREFIX = "patient.identifierPrefix";
+	
+	public static final String GLOBAL_PROPERTY_PATIENT_IDENTIFIER_SUFFIX = "patient.identifierSuffix";
+	
+	public static final String GLOBAL_PROPERTY_PATIENT_IDENTIFIER_SEARCH_PATTERN = "patient.identifierSearchPattern";
+	
+	public static final String GLOBAL_PROPERTY_PATIENT_NAME_REGEX = "patient.nameValidationRegex";
+	
+	public static final String GLOBAL_PROPERTY_PERSON_SEARCH_MAX_RESULTS = "person.searchMaxResults";
+	
+	public static final int GLOBAL_PROPERTY_PERSON_SEARCH_MAX_RESULTS_DEFAULT_VALUE = 1000;
+	
+	public static final String GLOBAL_PROPERTY_GZIP_ENABLED = "gzip.enabled";
+	
+	public static final String GLOBAL_PROPERTY_MEDICAL_RECORD_OBSERVATIONS = "concept.medicalRecordObservations";
+	
+	public static final String GLOBAL_PROPERTY_PROBLEM_LIST = "concept.problemList";
+	
+	@Deprecated
+	public static final String GLOBAL_PROPERTY_REPORT_XML_MACROS = "report.xmlMacros";
+	
+	public static final String GLOBAL_PROPERTY_STANDARD_DRUG_REGIMENS = "dashboard.regimen.standardRegimens";
+	
+	public static final String GLOBAL_PROPERTY_SHOW_PATIENT_NAME = "dashboard.showPatientName";
+	
+	public static final String GLOBAL_PROPERTY_ENABLE_VISITS = "visits.enabled";
+	
+	public static final String GLOBAL_PROPERTY_DEFAULT_PATIENT_IDENTIFIER_VALIDATOR = "patient.defaultPatientIdentifierValidator";
+	
+	public static final String GLOBAL_PROPERTY_PATIENT_IDENTIFIER_IMPORTANT_TYPES = "patient_identifier.importantTypes";
+	
+	public static final String GLOBAL_PROPERTY_ENCOUNTER_FORM_OBS_SORT_ORDER = "encounterForm.obsSortOrder";
+	
+	public static final String GLOBAL_PROPERTY_LOCALE_ALLOWED_LIST = "locale.allowed.list";
+	
+	public static final String GLOBAL_PROPERTY_IMPLEMENTATION_ID = "implementation_id";
+	
+	public static final String GLOBAL_PROPERTY_NEWPATIENTFORM_RELATIONSHIPS = "newPatientForm.relationships";
+	
+	public static final String GLOBAL_PROPERTY_COMPLEX_OBS_DIR = "obs.complex_obs_dir";
+	
+	public static final String GLOBAL_PROPERTY_MIN_SEARCH_CHARACTERS = "minSearchCharacters";
+	
+	public static final int GLOBAL_PROPERTY_DEFAULT_MIN_SEARCH_CHARACTERS = 3;
+	
+	public static final String GLOBAL_PROPERTY_DEFAULT_LOCALE = "default_locale";
+	
+	public static final String GLOBAL_PROPERTY_DEFAULT_LOCATION_NAME = "default_location";
+	
+	public static final String GLOBAL_PROPERTY_DEFAULT_LOCALE_DEFAULT_VALUE = "en_GB";
+	
+	public static final String GLOBAL_PROPERTY_DEFAULT_WEEK_START_DAY = "datePicker.weekStart";
+	
+	public static final String GLOBAL_PROPERTY_DEFAULT_WEEK_START_DAY_DEFAULT_VALUE = "0";
+	
+	public static final String GLOBAL_PROPERTY_PATIENT_SEARCH_MATCH_MODE = "patientSearch.matchMode";
+	
+	public static final String GLOBAL_PROPERTY_PATIENT_SEARCH_MATCH_ANYWHERE = "ANYWHERE";
+	
+	public static final String GLOBAL_PROPERTY_DEFAULT_SERIALIZER = "serialization.defaultSerializer";
+	
+	public static final String GLOBAL_PROPERTY_IGNORE_MISSING_NONLOCAL_PATIENTS = "hl7_processor.ignore_missing_patient_non_local";
+	
+	public static final String GLOBAL_PROPERTY_TRUE_CONCEPT = "concept.true";
+	
+	public static final String GLOBAL_PROPERTY_FALSE_CONCEPT = "concept.false";
+	
+	public static final String GLOBAL_PROPERTY_LOCATION_WIDGET_TYPE = "location.field.style";
+	
+	public static final String GLOBAL_PROPERTY_REPORT_BUG_URL = "reportProblem.url";
+	
+	public static final String GLOBAL_PROPERTY_ADDRESS_TEMPLATE = "layout.address.format";
+	
+	public static final String DEFAULT_ADDRESS_TEMPLATE = "<org.openmrs.layout.web.address.AddressTemplate>\n"
+	        + "    <nameMappings class=\"properties\">\n"
+	        + "      <property name=\"postalCode\" value=\"Location.postalCode\"/>\n"
+	        + "      <property name=\"longitude\" value=\"Location.longitude\"/>\n"
+	        + "      <property name=\"address2\" value=\"Location.address2\"/>\n"
+	        + "      <property name=\"address1\" value=\"Location.address1\"/>\n"
+	        + "      <property name=\"startDate\" value=\"PersonAddress.startDate\"/>\n"
+	        + "      <property name=\"country\" value=\"Location.country\"/>\n"
+	        + "      <property name=\"endDate\" value=\"personAddress.endDate\"/>\n"
+	        + "      <property name=\"stateProvince\" value=\"Location.stateProvince\"/>\n"
+	        + "      <property name=\"latitude\" value=\"Location.latitude\"/>\n"
+	        + "      <property name=\"cityVillage\" value=\"Location.cityVillage\"/>\n" + "    </nameMappings>\n"
+	        + "    <sizeMappings class=\"properties\">\n" + "      <property name=\"postalCode\" value=\"10\"/>\n"
+	        + "      <property name=\"longitude\" value=\"10\"/>\n" + "      <property name=\"address2\" value=\"40\"/>\n"
+	        + "      <property name=\"address1\" value=\"40\"/>\n" + "      <property name=\"startDate\" value=\"10\"/>\n"
+	        + "      <property name=\"country\" value=\"10\"/>\n" + "      <property name=\"endDate\" value=\"10\"/>\n"
+	        + "      <property name=\"stateProvince\" value=\"10\"/>\n"
+	        + "      <property name=\"latitude\" value=\"10\"/>\n" + "      <property name=\"cityVillage\" value=\"10\"/>\n"
+	        + "    </sizeMappings>\n" + "    <lineByLineFormat>\n" + "      <string>address1</string>\n"
+	        + "      <string>address2</string>\n" + "      <string>cityVillage stateProvince country postalCode</string>\n"
+	        + "      <string>latitude longitude</string>\n" + "      <string>startDate endDate</string>\n"
+	        + "    </lineByLineFormat>\n" + "  </org.openmrs.layout.web.address.AddressTemplate>";
+	
+	/**
+	 * Global property name that allows specification of whether user passwords must contain both
+	 * upper and lower case characters. Allowable values are "true", "false", and null
+	 */
+	public static String GP_PASSWORD_REQUIRES_UPPER_AND_LOWER_CASE = "security.passwordRequiresUpperAndLowerCase";
+	
+	/**
+	 * Global property name that allows specification of whether user passwords require non-digits.
+	 * Allowable values are "true", "false", and null
+	 */
+	public static String GP_PASSWORD_REQUIRES_NON_DIGIT = "security.passwordRequiresNonDigit";
+	
+	/**
+	 * Global property name that allows specification of whether user passwords must contain digits.
+	 * Allowable values are "true", "false", and null
+	 */
+	public static String GP_PASSWORD_REQUIRES_DIGIT = "security.passwordRequiresDigit";
+	
+	/**
+	 * Global property name that allows specification of whether user passwords can match username
+	 * or system id. Allowable values are "true", "false", and null
+	 */
+	public static String GP_PASSWORD_CANNOT_MATCH_USERNAME_OR_SYSTEMID = "security.passwordCannotMatchUsername";
+	
+	/**
+	 * Global property name that allows specification of whether user passwords have a minimum
+	 * length requirement Allowable values are any integer
+	 */
+	public static String GP_PASSWORD_MINIMUM_LENGTH = "security.passwordMinimumLength";
+	
+	/**
+	 * Global property name that allows specification of a regular expression that passwords must
+	 * adhere to
+	 */
+	public static String GP_PASSWORD_CUSTOM_REGEX = "security.passwordCustomRegex";
+	
+	/**
+	 * Global property name for absolute color for patient graphs.
+	 */
+	public static final String GP_GRAPH_COLOR_ABSOLUTE = "graph.color.absolute";
+	
+	/**
+	 * Global property name for normal color for patient graphs.
+	 */
+	public static final String GP_GRAPH_COLOR_NORMAL = "graph.color.normal";
+	
+	/**
+	 * Global property name for critical color for patient graphs.
+	 */
+	public static final String GP_GRAPH_COLOR_CRITICAL = "graph.color.critical";
+	
+	/**
+	 * Global property name for the maximum number of search results that are returned by a single
+	 * ajax call
+	 */
+	public static final String GP_SEARCH_WIDGET_BATCH_SIZE = "searchWidget.batchSize";
+	
+	/**
+	 * Global property name for the mode the search widgets should run in, this depends on the speed
+	 * of the network's connection
+	 */
+	public static final String GP_SEARCH_WIDGET_IN_SERIAL_MODE = "searchWidget.runInSerialMode";
+	
+	/**
+	 * Global property name for the time interval in milliseconds between key up and triggering the
+	 * search off
+	 */
+	public static final String GP_SEARCH_WIDGET_DELAY_INTERVAL = "searchWidget.searchDelayInterval";
+	
+	/**
+	 * Global property name for the prefix used when creating order numbers.
+	 */
+	public static final String GP_ORDER_ENTRY_ORDER_NUMBER_PREFIX = "orderEntry.orderNumberPrefix";
+	
+	/**
+	 * Global property name for the maximum number of results to return from a single search in the
+	 * search widgets
+	 */
+	public static final String GP_SEARCH_WIDGET_MAXIMUM_RESULTS = "searchWidget.maximumResults";
+	
+	/**
+	 * Global property name for enabling/disabling concept map type management
+	 */
+	public static final String GP_ENABLE_CONCEPT_MAP_TYPE_MANAGEMENT = "concept_map_type_management.enable";
+	
+	/**
+	 * Global property name for the handler that assigns visits to encounters
+	 */
+	public static final String GP_VISIT_ASSIGNMENT_HANDLER = "visits.assignmentHandler";
+	
+	/**
+	 * Global property name for mapping encounter types to visit types.
+	 */
+	public static final String GP_ENCOUNTER_TYPE_TO_VISIT_TYPE_MAPPING = "visits.encounterTypeToVisitTypeMapping";
+	
+	/**
+	 * Global property name for the encounter roles to display on the provider column of the patient
+	 * dashboard under the encounters tab.
+	 */
+	public static final String GP_DASHBOARD_PROVIDER_DISPLAY_ENCOUNTER_ROLES = "dashboard.encounters.providerDisplayRoles";
+	
+	/**
+	 * Global property name for optional configuration of the maximum number of encounters to
+	 * display on the encounter tab of the patient dashboard
+	 */
+	public static final String GP_DASHBOARD_MAX_NUMBER_OF_ENCOUNTERS_TO_SHOW = "dashboard.encounters.maximumNumberToShow";
+	
+	/**
+	 * Global property name for the default ConceptMapType which is set automatically when no other
+	 * is set manually.
+	 */
+	public static final String GP_DEFAULT_CONCEPT_MAP_TYPE = "concept.defaultConceptMapType";
+	
+	/**
+	 * Global property name of the allowed concept classes for the dosage form field of the concept
+	 * drug management form.
+	 */
+	public static final String GP_CONCEPT_DRUG_DOSAGE_FORM_CONCEPT_CLASSES = "conceptDrug.dosageForm.conceptClasses";
+	
+	/**
+	 * Global property name of the allowed concept classes for the route field of the concept drug
+	 * management form.
+	 */
+	public static final String GP_CONCEPT_DRUG_ROUTE_CONCEPT_CLASSES = "conceptDrug.route.conceptClasses";
+	
+	/**
+	 * Encryption properties; both vector and key are required to utilize a two-way encryption
+	 */
+	public static final String ENCRYPTION_CIPHER_CONFIGURATION = "AES/CBC/PKCS5Padding";
+	
+	public static final String ENCRYPTION_KEY_SPEC = "AES";
+	
+	public static final String ENCRYPTION_VECTOR_RUNTIME_PROPERTY = "encryption.vector";
+	
+	public static final String ENCRYPTION_VECTOR_DEFAULT = "9wyBUNglFCRVSUhMfsTa3Q==";
+	
+	public static final String ENCRYPTION_KEY_RUNTIME_PROPERTY = "encryption.key";
+	
+	public static final String ENCRYPTION_KEY_DEFAULT = "dTfyELRrAICGDwzjHDjuhw==";
+	
+	/**
+	 * Global property name for the visit type(s) to automatically close
+	 */
+	public static final String GP_VISIT_TYPES_TO_AUTO_CLOSE = "autoCloseVisits.visitType";
+	
+	/**
+	 * The name of the scheduled task that automatically stops the active visits
+	 */
+	public static final String AUTO_CLOSE_VISITS_TASK_NAME = "Auto Close Visits Task";
+	
+	public static final String GP_CONCEPT_INDEX_UPDATE_TASK_LAST_UPDATED_CONCEPT = "concept.IndexUpdateTask.lastConceptUpdated";
+	
+	public static final String GP_ALLOWED_FAILED_LOGINS_BEFORE_LOCKOUT = "security.allowedFailedLoginsBeforeLockout";
+	
+	/**
+	 * At OpenMRS startup these global properties/default values/descriptions are inserted into the
+	 * database if they do not exist yet.
+	 * 
+	 * @return List<GlobalProperty> of the core global properties
+	 */
+	public static final List<GlobalProperty> CORE_GLOBAL_PROPERTIES() {
+		List<GlobalProperty> props = new Vector<GlobalProperty>();
+		
+		props.add(new GlobalProperty("use_patient_attribute.healthCenter", "false",
+		        "Indicates whether or not the 'health center' attribute is shown when viewing/searching for patients",
+		        BooleanDatatype.class, null));
+		props.add(new GlobalProperty("use_patient_attribute.mothersName", "false",
+		        "Indicates whether or not mother's name is able to be added/viewed for a patient", BooleanDatatype.class,
+		        null));
+		
+		props.add(new GlobalProperty("new_patient_form.showRelationships", "false",
+		        "true/false whether or not to show the relationship editor on the addPatient.htm screen",
+		        BooleanDatatype.class, null));
+		
+		props.add(new GlobalProperty("dashboard.overview.showConcepts", "",
+		        "Comma delimited list of concepts ids to show on the patient dashboard overview tab"));
+		props
+		        .add(new GlobalProperty("dashboard.encounters.showEmptyFields", "true",
+		                "true/false whether or not to show empty fields on the 'View Encounter' window",
+		                BooleanDatatype.class, null));
+		props
+		        .add(new GlobalProperty(
+		                "dashboard.encounters.usePages",
+		                "smart",
+		                "true/false/smart on how to show the pages on the 'View Encounter' window.  'smart' means that if > 50% of the fields have page numbers defined, show data in pages"));
+		props.add(new GlobalProperty("dashboard.encounters.showViewLink", "true",
+		        "true/false whether or not to show the 'View Encounter' link on the patient dashboard",
+		        BooleanDatatype.class, null));
+		props.add(new GlobalProperty("dashboard.encounters.showEditLink", "true",
+		        "true/false whether or not to show the 'Edit Encounter' link on the patient dashboard",
+		        BooleanDatatype.class, null));
+		props
+		        .add(new GlobalProperty(
+		                "dashboard.header.programs_to_show",
+		                "",
+		                "List of programs to show Enrollment details of in the patient header. (Should be an ordered comma-separated list of program_ids or names.)"));
+		props
+		        .add(new GlobalProperty(
+		                "dashboard.header.workflows_to_show",
+		                "",
+		                "List of programs to show Enrollment details of in the patient header. List of workflows to show current status of in the patient header. These will only be displayed if they belong to a program listed above. (Should be a comma-separated list of program_workflow_ids.)"));
+		props.add(new GlobalProperty("dashboard.relationships.show_types", "",
+		        "Types of relationships separated by commas.  Doctor/Patient,Parent/Child"));
+		props.add(new GlobalProperty("FormEntry.enableDashboardTab", "true",
+		        "true/false whether or not to show a Form Entry tab on the patient dashboard", BooleanDatatype.class, null));
+		props.add(new GlobalProperty("FormEntry.enableOnEncounterTab", "false",
+		        "true/false whether or not to show a Enter Form button on the encounters tab of the patient dashboard",
+		        BooleanDatatype.class, null));
+		props
+		        .add(new GlobalProperty(
+		                "dashboard.regimen.displayDrugSetIds",
+		                "ANTIRETROVIRAL DRUGS,TUBERCULOSIS TREATMENT DRUGS",
+		                "Drug sets that appear on the Patient Dashboard Regimen tab. Comma separated list of name of concepts that are defined as drug sets."));
+		
+		props
+		        .add(new GlobalProperty(
+		                GLOBAL_PROPERTY_DRUG_FREQUENCIES,
+		                "7 days/week,6 days/week,5 days/week,4 days/week,3 days/week,2 days/week,1 days/week",
+		                "Frequency of a drug order that appear on the Patient Dashboard. Comma separated list of name of concepts that are defined as drug frequencies."));
+		
+		props.add(new GlobalProperty(GP_GRAPH_COLOR_ABSOLUTE, "rgb(20,20,20)",
+		        "Color of the 'invalid' section of numeric graphs on the patient dashboard."));
+		
+		props.add(new GlobalProperty(GP_GRAPH_COLOR_NORMAL, "rgb(255,126,0)",
+		        "Color of the 'normal' section of numeric graphs on the patient dashboard."));
+		
+		props.add(new GlobalProperty(GP_GRAPH_COLOR_CRITICAL, "rgb(200,0,0)",
+		        "Color of the 'critical' section of numeric graphs on the patient dashboard."));
+		
+		props.add(new GlobalProperty(GLOBAL_PROPERTY_LOCATION_WIDGET_TYPE, "default",
+		        "Type of widget to use for location fields"));
+		
+		String standardRegimens = "<list>" + "  <regimenSuggestion>" + "    <drugComponents>" + "      <drugSuggestion>"
+		        + "        <drugId>2</drugId>" + "        <dose>1</dose>" + "        <units>tab(s)</units>"
+		        + "        <frequency>2/day x 7 days/week</frequency>" + "        <instructions></instructions>"
+		        + "      </drugSuggestion>" + "    </drugComponents>"
+		        + "    <displayName>3TC + d4T(30) + NVP (Triomune-30)</displayName>"
+		        + "    <codeName>standardTri30</codeName>" + "    <canReplace>ANTIRETROVIRAL DRUGS</canReplace>"
+		        + "  </regimenSuggestion>" + "  <regimenSuggestion>" + "    <drugComponents>" + "      <drugSuggestion>"
+		        + "        <drugId>3</drugId>" + "        <dose>1</dose>" + "        <units>tab(s)</units>"
+		        + "        <frequency>2/day x 7 days/week</frequency>" + "        <instructions></instructions>"
+		        + "      </drugSuggestion>" + "    </drugComponents>"
+		        + "    <displayName>3TC + d4T(40) + NVP (Triomune-40)</displayName>"
+		        + "    <codeName>standardTri40</codeName>" + "    <canReplace>ANTIRETROVIRAL DRUGS</canReplace>"
+		        + "  </regimenSuggestion>" + "  <regimenSuggestion>" + "    <drugComponents>" + "      <drugSuggestion>"
+		        + "        <drugId>39</drugId>" + "        <dose>1</dose>" + "        <units>tab(s)</units>"
+		        + "        <frequency>2/day x 7 days/week</frequency>" + "        <instructions></instructions>"
+		        + "      </drugSuggestion>" + "      <drugSuggestion>" + "        <drugId>22</drugId>"
+		        + "        <dose>200</dose>" + "        <units>mg</units>"
+		        + "        <frequency>2/day x 7 days/week</frequency>" + "        <instructions></instructions>"
+		        + "      </drugSuggestion>" + "    </drugComponents>" + "    <displayName>AZT + 3TC + NVP</displayName>"
+		        + "    <codeName>standardAztNvp</codeName>" + "    <canReplace>ANTIRETROVIRAL DRUGS</canReplace>"
+		        + "  </regimenSuggestion>" + "  <regimenSuggestion>" + "    <drugComponents>"
+		        + "      <drugSuggestion reference=\"../../../regimenSuggestion[3]/drugComponents/drugSuggestion\"/>"
+		        + "      <drugSuggestion>" + "        <drugId>11</drugId>" + "        <dose>600</dose>"
+		        + "        <units>mg</units>" + "        <frequency>1/day x 7 days/week</frequency>"
+		        + "        <instructions></instructions>" + "      </drugSuggestion>" + "    </drugComponents>"
+		        + "    <displayName>AZT + 3TC + EFV(600)</displayName>" + "    <codeName>standardAztEfv</codeName>"
+		        + "    <canReplace>ANTIRETROVIRAL DRUGS</canReplace>" + "  </regimenSuggestion>" + "  <regimenSuggestion>"
+		        + "    <drugComponents>" + "      <drugSuggestion>" + "        <drugId>5</drugId>"
+		        + "        <dose>30</dose>" + "        <units>mg</units>"
+		        + "        <frequency>2/day x 7 days/week</frequency>" + "        <instructions></instructions>"
+		        + "      </drugSuggestion>" + "      <drugSuggestion>" + "        <drugId>42</drugId>"
+		        + "        <dose>150</dose>" + "        		<units>mg</units>"
+		        + "        <frequency>2/day x 7 days/week</frequency>" + "        <instructions></instructions>"
+		        + "      </drugSuggestion>"
+		        + "      <drugSuggestion reference=\"../../../regimenSuggestion[4]/drugComponents/drugSuggestion[2]\"/>"
+		        + "    </drugComponents>" + "    <displayName>d4T(30) + 3TC + EFV(600)</displayName>"
+		        + "    <codeName>standardD4t30Efv</codeName>" + "    <canReplace>ANTIRETROVIRAL DRUGS</canReplace>"
+		        + "  </regimenSuggestion>" + "  <regimenSuggestion>" + "    <drugComponents>" + "      <drugSuggestion>"
+		        + "        <drugId>6</drugId>" + "        <dose>40</dose>" + "        <units>mg</units>"
+		        + "        <frequency>2/day x 7 days/week</frequency>" + "        <instructions></instructions>"
+		        + "      </drugSuggestion>"
+		        + "      <drugSuggestion reference=\"../../../regimenSuggestion[5]/drugComponents/drugSuggestion[2]\"/>"
+		        + "      <drugSuggestion reference=\"../../../regimenSuggestion[4]/drugComponents/drugSuggestion[2]\"/>"
+		        + "    </drugComponents>" + "    <displayName>d4T(40) + 3TC + EFV(600)</displayName>"
+		        + "    <codeName>standardD4t40Efv</codeName>" + "    <canReplace>ANTIRETROVIRAL DRUGS</canReplace>"
+		        + "  </regimenSuggestion>" + "</list>";
+		props.add(new GlobalProperty(GLOBAL_PROPERTY_STANDARD_DRUG_REGIMENS, standardRegimens,
+		        "XML description of standard drug regimens, to be shown as shortcuts on the dashboard regimen entry tab"));
+		
+		props.add(new GlobalProperty("concept.weight", "5089", "Concept id of the concept defining the WEIGHT concept"));
+		props.add(new GlobalProperty("concept.height", "5090", "Concept id of the concept defining the HEIGHT concept"));
+		props
+		        .add(new GlobalProperty("concept.cd4_count", "5497",
+		                "Concept id of the concept defining the CD4 count concept"));
+		props.add(new GlobalProperty("concept.causeOfDeath", "5002",
+		        "Concept id of the concept defining the CAUSE OF DEATH concept"));
+		props.add(new GlobalProperty("concept.none", "1107", "Concept id of the concept defining the NONE concept"));
+		props.add(new GlobalProperty("concept.otherNonCoded", "5622",
+		        "Concept id of the concept defining the OTHER NON-CODED concept"));
+		props.add(new GlobalProperty("concept.patientDied", "1742",
+		        "Concept id of the concept defining the PATIENT DIED concept"));
+		props.add(new GlobalProperty("concept.reasonExitedCare", "",
+		        "Concept id of the concept defining the REASON EXITED CARE concept"));
+		props.add(new GlobalProperty("concept.reasonOrderStopped", "1812",
+		        "Concept id of the concept defining the REASON ORDER STOPPED concept"));
+		
+		props.add(new GlobalProperty("mail.transport_protocol", "smtp",
+		        "Transport protocol for the messaging engine. Valid values: smtp"));
+		props.add(new GlobalProperty("mail.smtp_host", "localhost", "SMTP host name"));
+		props.add(new GlobalProperty("mail.smtp_port", "25", "SMTP port"));
+		props.add(new GlobalProperty("mail.from", "info@openmrs.org", "Email address to use as the default from address"));
+		props.add(new GlobalProperty("mail.debug", "false",
+		        "true/false whether to print debugging information during mailing"));
+		props.add(new GlobalProperty("mail.smtp_auth", "false", "true/false whether the smtp host requires authentication"));
+		props.add(new GlobalProperty("mail.user", "test", "Username of the SMTP user (if smtp_auth is enabled)"));
+		props.add(new GlobalProperty("mail.password", "test", "Password for the SMTP user (if smtp_auth is enabled)"));
+		props.add(new GlobalProperty("mail.default_content_type", "text/plain",
+		        "Content type to append to the mail messages"));
+		
+		props.add(new GlobalProperty(ModuleConstants.REPOSITORY_FOLDER_PROPERTY,
+		        ModuleConstants.REPOSITORY_FOLDER_PROPERTY_DEFAULT, "Name of the folder in which to store the modules"));
+		props.add(new GlobalProperty(GLOBAL_PROPERTY_ADDRESS_TEMPLATE, DEFAULT_ADDRESS_TEMPLATE,
+		        "XML description of address formats"));
+		props.add(new GlobalProperty("layout.name.format", "short",
+		        "Format in which to display the person names.  Valid values are short, long"));
+		
+		// TODO should be changed to text defaults and constants should be removed
+		props.add(new GlobalProperty("scheduler.username", SchedulerConstants.SCHEDULER_DEFAULT_USERNAME,
+		        "Username for the OpenMRS user that will perform the scheduler activities"));
+		props.add(new GlobalProperty("scheduler.password", SchedulerConstants.SCHEDULER_DEFAULT_PASSWORD,
+		        "Password for the OpenMRS user that will perform the scheduler activities"));
+		
+		props.add(new GlobalProperty(GLOBAL_PROPERTY_CONCEPTS_LOCKED, "false", "if true, do not allow editing concepts",
+		        BooleanDatatype.class, null));
+		
+		props.add(new GlobalProperty(GLOBAL_PROPERTY_PATIENT_LISTING_ATTRIBUTES, "",
+		        "A comma delimited list of PersonAttributeType names that should be displayed for patients in _lists_"));
+		props
+		        .add(new GlobalProperty(GLOBAL_PROPERTY_PATIENT_VIEWING_ATTRIBUTES, "",
+		                "A comma delimited list of PersonAttributeType names that should be displayed for patients when _viewing individually_"));
+		props.add(new GlobalProperty(GLOBAL_PROPERTY_PATIENT_HEADER_ATTRIBUTES, "",
+		        "A comma delimited list of PersonAttributeType names that will be shown on the patient dashboard"));
+		
+		props.add(new GlobalProperty(GLOBAL_PROPERTY_USER_LISTING_ATTRIBUTES, "",
+		        "A comma delimited list of PersonAttributeType names that should be displayed for users in _lists_"));
+		props
+		        .add(new GlobalProperty(GLOBAL_PROPERTY_USER_VIEWING_ATTRIBUTES, "",
+		                "A comma delimited list of PersonAttributeType names that should be displayed for users when _viewing individually_"));
+		props
+		        .add(new GlobalProperty(GLOBAL_PROPERTY_USER_HEADER_ATTRIBUTES, "",
+		                "A comma delimited list of PersonAttributeType names that will be shown on the user dashboard. (not used in v1.5)"));
+		
+		props
+		        .add(new GlobalProperty(
+		                GLOBAL_PROPERTY_PATIENT_IDENTIFIER_REGEX,
+		                "",
+		                "WARNING: Using this search property can cause a drop in mysql performance with large patient sets.  A MySQL regular expression for the patient identifier search strings.  The @SEARCH@ string is replaced at runtime with the user's search string.  An empty regex will cause a simply 'like' sql search to be used. Example: ^0*@SEARCH@([A-Z]+-[0-9])?$"));
+		props
+		        .add(new GlobalProperty(
+		                GLOBAL_PROPERTY_PATIENT_IDENTIFIER_PREFIX,
+		                "",
+		                "This property is only used if "
+		                        + GLOBAL_PROPERTY_PATIENT_IDENTIFIER_REGEX
+		                        + " is empty.  The string here is prepended to the sql indentifier search string.  The sql becomes \"... where identifier like '<PREFIX><QUERY STRING><SUFFIX>';\".  Typically this value is either a percent sign (%) or empty."));
+		props
+		        .add(new GlobalProperty(
+		                GLOBAL_PROPERTY_PATIENT_IDENTIFIER_SUFFIX,
+		                "",
+		                "This property is only used if "
+		                        + GLOBAL_PROPERTY_PATIENT_IDENTIFIER_REGEX
+		                        + " is empty.  The string here is prepended to the sql indentifier search string.  The sql becomes \"... where identifier like '<PREFIX><QUERY STRING><SUFFIX>';\".  Typically this value is either a percent sign (%) or empty."));
+		props
+		        .add(new GlobalProperty(
+		                GLOBAL_PROPERTY_PATIENT_IDENTIFIER_SEARCH_PATTERN,
+		                "",
+		                "If this is empty, the regex or suffix/prefix search is used.  Comma separated list of identifiers to check.  Allows for faster searching of multiple options rather than the slow regex. e.g. @SEARCH@,0@SEARCH@,@SEARCH-1@-@CHECKDIGIT@,0@SEARCH-1@-@CHECKDIGIT@ would turn a request for \"4127\" into a search for \"in ('4127','04127','412-7','0412-7')\""));
+		
+		props
+		        .add(new GlobalProperty(
+		                GLOBAL_PROPERTY_PATIENT_NAME_REGEX,
+		                "^[a-zA-Z \\-]+$",
+		                "Names of the patients must pass this regex. Eg : ^[a-zA-Z \\-]+$ contains only english alphabet letters, spaces, and hyphens. A value of .* or the empty string means no validation is done."));
+		
+		props.add(new GlobalProperty(GLOBAL_PROPERTY_PERSON_SEARCH_MAX_RESULTS, String
+		        .valueOf(GLOBAL_PROPERTY_PERSON_SEARCH_MAX_RESULTS_DEFAULT_VALUE),
+		        "The maximum number of results returned by patient searches"));
+		
+		props
+		        .add(new GlobalProperty(
+		                GLOBAL_PROPERTY_GZIP_ENABLED,
+		                "false",
+		                "Set to 'true' to turn on OpenMRS's gzip filter, and have the webapp compress data before sending it to any client that supports it. Generally use this if you are running Tomcat standalone. If you are running Tomcat behind Apache, then you'd want to use Apache to do gzip compression.",
+		                BooleanDatatype.class, null));
+		props
+		        .add(new GlobalProperty(GLOBAL_PROPERTY_REPORT_XML_MACROS, "",
+		                "Macros that will be applied to Report Schema XMLs when they are interpreted. This should be java.util.properties format."));
+		
+		props
+		        .add(new GlobalProperty(
+		                GLOBAL_PROPERTY_MEDICAL_RECORD_OBSERVATIONS,
+		                "1238",
+		                "The concept id of the MEDICAL_RECORD_OBSERVATIONS concept.  This concept_id is presumed to be the generic grouping (obr) concept in hl7 messages.  An obs_group row is not created for this concept."));
+		
+		props
+		        .add(new GlobalProperty(
+		                GLOBAL_PROPERTY_PROBLEM_LIST,
+		                "1284",
+		                "The concept id of the PROBLEM LIST concept.  This concept_id is presumed to be the generic grouping (obr) concept in hl7 messages.  An obs_group row is not created for this concept."));
+		
+		props
+		        .add(new GlobalProperty(
+		                GLOBAL_PROPERTY_LOG_LEVEL,
+		                "org.openmrs.api:" + LOG_LEVEL_INFO,
+		                "Logging levels for log4j.xml. Valid format is class:level,class:level. If class not specified, 'org.openmrs.api' presumed. Valid levels are trace, debug, info, warn, error or fatal"));
+		
+		props
+		        .add(new GlobalProperty(
+		                GLOBAL_PROPERTY_DEFAULT_PATIENT_IDENTIFIER_VALIDATOR,
+		                LUHN_IDENTIFIER_VALIDATOR,
+		                "This property sets the default patient identifier validator.  The default validator is only used in a handful of (mostly legacy) instances.  For example, it's used to generate the isValidCheckDigit calculated column and to append the string \"(default)\" to the name of the default validator on the editPatientIdentifierType form."));
+		
+		props
+		        .add(new GlobalProperty(
+		                GLOBAL_PROPERTY_PATIENT_IDENTIFIER_IMPORTANT_TYPES,
+		                "",
+		                "A comma delimited list of PatientIdentifier names : PatientIdentifier locations that will be displayed on the patient dashboard.  E.g.: TRACnet ID:Rwanda,ELDID:Kenya"));
+		
+		props.add(new GlobalProperty(GLOBAL_PROPERTY_COMPLEX_OBS_DIR, "complex_obs",
+		        "Default directory for storing complex obs."));
+		
+		props
+		        .add(new GlobalProperty(
+		                GLOBAL_PROPERTY_ENCOUNTER_FORM_OBS_SORT_ORDER,
+		                "number",
+		                "The sort order for the obs listed on the encounter edit form.  'number' sorts on the associated numbering from the form schema.  'weight' sorts on the order displayed in the form schema."));
+		
+		props.add(new GlobalProperty(GLOBAL_PROPERTY_LOCALE_ALLOWED_LIST, "en, es, fr, it, pt",
+		        "Comma delimited list of locales allowed for use on system"));
+		
+		props
+		        .add(new GlobalProperty(
+		                GLOBAL_PROPERTY_NEWPATIENTFORM_RELATIONSHIPS,
+		                "",
+		                "Comma separated list of the RelationshipTypes to show on the new/short patient form.  The list is defined like '3a, 4b, 7a'.  The number is the RelationshipTypeId and the 'a' vs 'b' part is which side of the relationship is filled in by the user."));
+		
+		props.add(new GlobalProperty(GLOBAL_PROPERTY_MIN_SEARCH_CHARACTERS, "3",
+		        "Number of characters user must input before searching is started."));
+		
+		props
+		        .add(new GlobalProperty(
+		                OpenmrsConstants.GLOBAL_PROPERTY_DEFAULT_LOCALE,
+		                OpenmrsConstants.GLOBAL_PROPERTY_DEFAULT_LOCALE_DEFAULT_VALUE,
+		                "Specifies the default locale. You can specify both the language code(ISO-639) and the country code(ISO-3166), e.g. 'en_GB' or just country: e.g. 'en'"));
+		
+		props.add(new GlobalProperty(OpenmrsConstants.GLOBAL_PROPERTY_DEFAULT_WEEK_START_DAY,
+		        OpenmrsConstants.GLOBAL_PROPERTY_DEFAULT_WEEK_START_DAY_DEFAULT_VALUE,
+		        "First day of the week in the date picker. Domingo/Dimanche/Sunday:0  Lunes/Lundi/Monday:1"));
+		
+		props.add(new GlobalProperty(GP_PASSWORD_CANNOT_MATCH_USERNAME_OR_SYSTEMID, "true",
+		        "Configure whether passwords must not match user's username or system id", BooleanDatatype.class, null));
+		
+		props.add(new GlobalProperty(GP_PASSWORD_CUSTOM_REGEX, "",
+		        "Configure a custom regular expression that a password must match"));
+		
+		props.add(new GlobalProperty(GP_PASSWORD_MINIMUM_LENGTH, "8",
+		        "Configure the minimum length required of all passwords"));
+		
+		props.add(new GlobalProperty(GP_PASSWORD_REQUIRES_DIGIT, "true",
+		        "Configure whether passwords must contain at least one digit", BooleanDatatype.class, null));
+		
+		props.add(new GlobalProperty(GP_PASSWORD_REQUIRES_NON_DIGIT, "true",
+		        "Configure whether passwords must contain at least one non-digit", BooleanDatatype.class, null));
+		
+		props
+		        .add(new GlobalProperty(GP_PASSWORD_REQUIRES_UPPER_AND_LOWER_CASE, "true",
+		                "Configure whether passwords must contain both upper and lower case characters",
+		                BooleanDatatype.class, null));
+		
+		props.add(new GlobalProperty(GLOBAL_PROPERTY_IGNORE_MISSING_NONLOCAL_PATIENTS, "false",
+		        "If true, hl7 messages for patients that are not found and are non-local will silently be dropped/ignored",
+		        BooleanDatatype.class, null));
+		
+		props
+		        .add(new GlobalProperty(
+		                GLOBAL_PROPERTY_SHOW_PATIENT_NAME,
+		                "false",
+		                "Whether or not to display the patient name in the patient dashboard title. Note that enabling this could be security risk if multiple users operate on the same computer.",
+		                BooleanDatatype.class, null));
+		
+		props.add(new GlobalProperty(GLOBAL_PROPERTY_DEFAULT_THEME, "",
+		        "Default theme for users.  OpenMRS ships with themes of 'green', 'orange', 'purple', and 'legacy'"));
+		
+		props.add(new GlobalProperty(GLOBAL_PROPERTY_HL7_ARCHIVE_DIRECTORY, HL7Constants.HL7_ARCHIVE_DIRECTORY_NAME,
+		        "The default name or absolute path for the folder where to write the hl7_in_archives."));
+		
+		props.add(new GlobalProperty(GLOBAL_PROPERTY_REPORT_BUG_URL, "http://errors.openmrs.org/scrap",
+		        "The openmrs url where to submit bug reports"));
+		
+		props.add(new GlobalProperty(GP_SEARCH_WIDGET_BATCH_SIZE, "200",
+		        "The maximum number of search results that are returned by an ajax call"));
+		
+		props
+		        .add(new GlobalProperty(
+		                GP_SEARCH_WIDGET_IN_SERIAL_MODE,
+		                "false",
+		                "Specifies whether the search widgets should make ajax requests in serial or parallel order, a value of true is appropriate for implementations running on a slow network connection and vice versa",
+		                BooleanDatatype.class, null));
+		
+		props
+		        .add(new GlobalProperty(
+		                GP_SEARCH_WIDGET_DELAY_INTERVAL,
+		                "400",
+		                "Specifies time interval in milliseconds when searching, between keyboard keyup event and triggering the search off, should be higher if most users are slow when typing so as to minimise the load on the server"));
+		
+		props.add(new GlobalProperty(GLOBAL_PROPERTY_DEFAULT_LOCATION_NAME, "Unknown Location",
+		        "The name of the location to use as a system default"));
+		props
+		        .add(new GlobalProperty(
+		                GLOBAL_PROPERTY_PATIENT_SEARCH_MATCH_MODE,
+		                "START",
+		                "Specifies how patient names are matched while searching patient. Valid values are 'ANYWHERE' or 'START'. Defaults to start if missing or invalid value is present."));
+		
+		props.add(new GlobalProperty(GP_ORDER_ENTRY_ORDER_NUMBER_PREFIX, ORDER_NUMBER_DEFAULT_PREFIX,
+		        "Specifies the prefix used when creating order numbers"));
+		
+		props.add(new GlobalProperty(GP_ENABLE_CONCEPT_MAP_TYPE_MANAGEMENT, "false",
+		        "Enables or disables management of concept map types", BooleanDatatype.class, null));
+		
+		props
+		        .add(new GlobalProperty(
+		                GLOBAL_PROPERTY_ENABLE_VISITS,
+		                "true",
+		                "Set to true to enable the Visits feature. This will replace the 'Encounters' tab with a 'Visits' tab on the dashboard.",
+		                BooleanDatatype.class, null));
+		
+		props.add(new GlobalProperty(GP_VISIT_ASSIGNMENT_HANDLER, ExistingVisitAssignmentHandler.class.getName(),
+		        "Set to the name of the class responsible for assigning encounters to visits."));
+		
+		props.add(new GlobalProperty(GLOBAL_PROPERTY_APPLICATION_NAME, "OpenMRS",
+		        "The name of this application, as presented to the user, for example on the login and welcome pages."));
+		
+		props
+		        .add(new GlobalProperty(
+		                GP_ENCOUNTER_TYPE_TO_VISIT_TYPE_MAPPING,
+		                "",
+		                "Specifies how encounter types are mapped to visit types when automatically assigning encounters to visits. e.g 1:1, 2:1, 3:2 in the format encounterTypeId:visitTypeId"));
+		
+		props
+		        .add(new GlobalProperty(
+		                GP_DASHBOARD_PROVIDER_DISPLAY_ENCOUNTER_ROLES,
+		                "",
+		                "A comma-separated list of encounter roles (by name or id). Providers with these roles in an encounter will be displayed on the encounter tab of the patient dashboard."));
+		
+		props.add(new GlobalProperty(GP_SEARCH_WIDGET_MAXIMUM_RESULTS, "2000",
+		        "Specifies the maximum number of results to return from a single search in the search widgets"));
+		
+		props
+		        .add(new GlobalProperty(
+		                GP_DASHBOARD_MAX_NUMBER_OF_ENCOUNTERS_TO_SHOW,
+		                "",
+		                "An integer which, if specified, would determine the maximum number of encounters to display on the encounter tab of the patient dashboard."));
+		
+		props.add(new GlobalProperty(GP_VISIT_TYPES_TO_AUTO_CLOSE, "",
+		        "comma-separated list of the visit type(s) to automatically close"));
+		
+		props.add(new GlobalProperty(GP_ALLOWED_FAILED_LOGINS_BEFORE_LOCKOUT, "7",
+		        "Maximum number of failed logins allowed after which username is locked out"));
+		
+		props.add(new GlobalProperty(GP_DEFAULT_CONCEPT_MAP_TYPE, "NARROWER-THAN",
+		        "Default concept map type which is used when no other is set"));
+		
+		props
+		        .add(new GlobalProperty(GP_CONCEPT_DRUG_DOSAGE_FORM_CONCEPT_CLASSES, "",
+		                "A coma separated list of the allowed concept classes for the dosage form field of the concept drug management form."));
+		
+		props
+		        .add(new GlobalProperty(GP_CONCEPT_DRUG_ROUTE_CONCEPT_CLASSES, "",
+		                "A coma separated list of the allowed concept classes for the route field of the concept drug management form."));
+		
+		for (GlobalProperty gp : ModuleFactory.getGlobalProperties()) {
+			props.add(gp);
+		}
+		
+		return props;
+	}
+	
+	// ConceptProposal proposed concept identifier keyword
+	public static final String PROPOSED_CONCEPT_IDENTIFIER = "PROPOSED";
+	
+	// ConceptProposal states
+	public static final String CONCEPT_PROPOSAL_UNMAPPED = "UNMAPPED";
+	
+	public static final String CONCEPT_PROPOSAL_CONCEPT = "CONCEPT";
+	
+	public static final String CONCEPT_PROPOSAL_SYNONYM = "SYNONYM";
+	
+	public static final String CONCEPT_PROPOSAL_REJECT = "REJECT";
+	
+	public static final Collection<String> CONCEPT_PROPOSAL_STATES() {
+		Collection<String> states = new Vector<String>();
+		
+		states.add(CONCEPT_PROPOSAL_UNMAPPED);
+		states.add(CONCEPT_PROPOSAL_CONCEPT);
+		states.add(CONCEPT_PROPOSAL_SYNONYM);
+		states.add(CONCEPT_PROPOSAL_REJECT);
+		
+		return states;
+	}
+	
+	public static Locale SPANISH_LANGUAGE = new Locale("es");
+	
+	public static Locale PORTUGUESE_LANGUAGE = new Locale("pt");
+	
+	public static Locale ITALIAN_LANGUAGE = new Locale("it");
+	
+	/**
+	 * @return Collection of locales available to openmrs
+	 * @deprecated
+	 */
+	public static final Collection<Locale> OPENMRS_LOCALES() {
+		List<Locale> languages = new Vector<Locale>();
+		
+		languages.add(Locale.US);
+		languages.add(Locale.UK);
+		languages.add(Locale.FRENCH);
+		languages.add(SPANISH_LANGUAGE);
+		languages.add(PORTUGUESE_LANGUAGE);
+		languages.add(ITALIAN_LANGUAGE);
+		
+		return languages;
+	}
+	
+	/**
+	 * @deprecated use {@link LocaleUtility#getDefaultLocale()}
+	 */
+	public static final Locale GLOBAL_DEFAULT_LOCALE = LocaleUtility.DEFAULT_LOCALE;
+	
+	/**
+	 * @return Collection of locales that the concept dictionary should be aware of
+	 * @see ConceptService#getLocalesOfConceptNames()
+	 * @deprecated
+	 */
+	public static final Collection<Locale> OPENMRS_CONCEPT_LOCALES() {
+		List<Locale> languages = new Vector<Locale>();
+		
+		languages.add(Locale.ENGLISH);
+		languages.add(Locale.FRENCH);
+		languages.add(SPANISH_LANGUAGE);
+		languages.add(PORTUGUESE_LANGUAGE);
+		languages.add(ITALIAN_LANGUAGE);
+		
+		return languages;
+	}
+	
+	@Deprecated
+	private static Map<String, String> OPENMRS_LOCALE_DATE_PATTERNS = null;
+	
+	/**
+	 * @return Mapping of Locales to locale specific date pattern
+	 * @deprecated use the {@link org.openmrs.api.context.Context#getDateFormat()}
+	 */
+	public static final Map<String, String> OPENMRS_LOCALE_DATE_PATTERNS() {
+		if (OPENMRS_LOCALE_DATE_PATTERNS == null) {
+			Map<String, String> patterns = new HashMap<String, String>();
+			
+			patterns.put(Locale.US.toString().toLowerCase(), "MM/dd/yyyy");
+			patterns.put(Locale.UK.toString().toLowerCase(), "dd/MM/yyyy");
+			patterns.put(Locale.FRENCH.toString().toLowerCase(), "dd/MM/yyyy");
+			patterns.put(Locale.GERMAN.toString().toLowerCase(), "MM.dd.yyyy");
+			patterns.put(SPANISH_LANGUAGE.toString().toLowerCase(), "dd/MM/yyyy");
+			patterns.put(PORTUGUESE_LANGUAGE.toString().toLowerCase(), "dd/MM/yyyy");
+			patterns.put(ITALIAN_LANGUAGE.toString().toLowerCase(), "dd/MM/yyyy");
+			
+			OPENMRS_LOCALE_DATE_PATTERNS = patterns;
+		}
+		
+		return OPENMRS_LOCALE_DATE_PATTERNS;
+	}
+	
+	/*
+	 * User property names
+	 */
+	public static final String USER_PROPERTY_CHANGE_PASSWORD = "forcePassword";
+	
+	public static final String USER_PROPERTY_DEFAULT_LOCALE = "defaultLocale";
+	
+	public static final String USER_PROPERTY_DEFAULT_LOCATION = "defaultLocation";
+	
+	public static final String USER_PROPERTY_SHOW_RETIRED = "showRetired";
+	
+	public static final String USER_PROPERTY_SHOW_VERBOSE = "showVerbose";
+	
+	public static final String USER_PROPERTY_NOTIFICATION = "notification";
+	
+	public static final String USER_PROPERTY_NOTIFICATION_ADDRESS = "notificationAddress";
+	
+	public static final String USER_PROPERTY_NOTIFICATION_FORMAT = "notificationFormat"; // text/plain, text/html
+	
+	/**
+	 * Name of the user_property that stores the number of unsuccessful login attempts this user has
+	 * made
+	 */
+	public static final String USER_PROPERTY_LOGIN_ATTEMPTS = "loginAttempts";
+	
+	/**
+	 * Name of the user_property that stores the time the user was locked out due to too many login
+	 * attempts
+	 */
+	public static final String USER_PROPERTY_LOCKOUT_TIMESTAMP = "lockoutTimestamp";
+	
+	/**
+	 * A user property name. The value should be a comma-separated ordered list of fully qualified
+	 * locales within which the user is a proficient speaker. The list should be ordered from the
+	 * most to the least proficiency. Example:
+	 * <code>proficientLocales = en_US, en_GB, en, fr_RW</code>
+	 */
+	public static final String USER_PROPERTY_PROFICIENT_LOCALES = "proficientLocales";
+	
+	/**
+	 * Report object properties
+	 */
+	@Deprecated
+	public static final String REPORT_OBJECT_TYPE_PATIENTFILTER = "Patient Filter";
+	
+	@Deprecated
+	public static final String REPORT_OBJECT_TYPE_PATIENTSEARCH = "Patient Search";
+	
+	@Deprecated
+	public static final String REPORT_OBJECT_TYPE_PATIENTDATAPRODUCER = "Patient Data Producer";
+	
+	// Used for differences between windows/linux upload capabilities)
+	// Used for determining where to find runtime properties
+	public static final String OPERATING_SYSTEM_KEY = "os.name";
+	
+	public static final String OPERATING_SYSTEM = System.getProperty(OPERATING_SYSTEM_KEY);
+	
+	public static final String OPERATING_SYSTEM_WINDOWS_XP = "Windows XP";
+	
+	public static final String OPERATING_SYSTEM_WINDOWS_VISTA = "Windows Vista";
+	
+	public static final String OPERATING_SYSTEM_LINUX = "Linux";
+	
+	public static final String OPERATING_SYSTEM_SUNOS = "SunOS";
+	
+	public static final String OPERATING_SYSTEM_FREEBSD = "FreeBSD";
+	
+	public static final String OPERATING_SYSTEM_OSX = "Mac OS X";
+	
+	/**
+	 * URL to the concept source id verification server
+	 */
+	public static final String IMPLEMENTATION_ID_REMOTE_CONNECTION_URL = "http://resources.openmrs.org/tools/implementationid";
+	
+	/**
+	 * Shortcut booleans used to make some OS specific checks more generic; note the *nix flavored
+	 * check is missing some less obvious choices
+	 */
+	public static final boolean UNIX_BASED_OPERATING_SYSTEM = (OPERATING_SYSTEM.indexOf(OPERATING_SYSTEM_LINUX) > -1
+	        || OPERATING_SYSTEM.indexOf(OPERATING_SYSTEM_SUNOS) > -1
+	        || OPERATING_SYSTEM.indexOf(OPERATING_SYSTEM_FREEBSD) > -1 || OPERATING_SYSTEM.indexOf(OPERATING_SYSTEM_OSX) > -1);
+	
+	public static final boolean WINDOWS_BASED_OPERATING_SYSTEM = OPERATING_SYSTEM.indexOf("Windows") > -1;
+	
+	public static final boolean WINDOWS_VISTA_OPERATING_SYSTEM = OPERATING_SYSTEM.equals(OPERATING_SYSTEM_WINDOWS_VISTA);
+	
+	/**
+	 * Marker put into the serialization session map to tell @Replace methods whether or not to do
+	 * just the very basic serialization
+	 */
+	public static final String SHORT_SERIALIZATION = "isShortSerialization";
+	
+	// Global property key for global logger level
+	public static final String GLOBAL_PROPERTY_LOG_LEVEL = "log.level";
+	
+	// Global logger category
+	public static final String LOG_CLASS_DEFAULT = "org.openmrs.api";
+	
+	// Log levels
+	public static final String LOG_LEVEL_TRACE = "trace";
+	
+	public static final String LOG_LEVEL_DEBUG = "debug";
+	
+	public static final String LOG_LEVEL_INFO = "info";
+	
+	public static final String LOG_LEVEL_WARN = "warn";
+	
+	public static final String LOG_LEVEL_ERROR = "error";
+	
+	public static final String LOG_LEVEL_FATAL = "fatal";
+	
+	/**
+	 * These enumerations should be used in ObsService and PersonService getters to help determine
+	 * which type of object to restrict on
+	 * 
+	 * @see org.openmrs.api.ObsService
+	 * @see org.openmrs.api.PersonService
+	 */
+	public static enum PERSON_TYPE {
+		PERSON, PATIENT, USER
+	}
+	
+	//Patient Identifier Validators
+	public static final String LUHN_IDENTIFIER_VALIDATOR = LuhnIdentifierValidator.class.getName();
+	
+	// ComplexObsHandler views
+	public static final String RAW_VIEW = "RAW_VIEW";
+	
+	public static final String TEXT_VIEW = "TEXT_VIEW";
+	
+	public static final String ORDER_NUMBER_DEFAULT_PREFIX = "OR:";
+	
+	/** The data type to return on failing to load a custom data type. */
+	public static final String DEFAULT_CUSTOM_DATATYPE = FreeTextDatatype.class.getName();
+}
/**
 * The contents of this file are subject to the OpenMRS Public License
 * Version 1.0 (the "License"); you may not use this file except in
 * compliance with the License. You may obtain a copy of the License at
 * http://license.openmrs.org
 *
 * Software distributed under the License is distributed on an "AS IS"
 * basis, WITHOUT WARRANTY OF ANY KIND, either express or implied. See the
 * License for the specific language governing rights and limitations
 * under the License.
 *
 * Copyright (C) OpenMRS, LLC.  All Rights Reserved.
 */
package org.openmrs.api;

import java.util.Date;
import java.util.List;

import org.openmrs.Concept;
import org.openmrs.DrugOrder;
import org.openmrs.Encounter;
import org.openmrs.Order;
import org.openmrs.Order.OrderAction;
import org.openmrs.OrderGroup;
import org.openmrs.OrderSet;
import org.openmrs.Orderable;
import org.openmrs.Patient;
import org.openmrs.PublishedOrderSet;
import org.openmrs.User;
import org.openmrs.annotation.Authorized;
import org.openmrs.api.db.OrderDAO;
import org.openmrs.order.RegimenSuggestion;
import org.openmrs.util.PrivilegeConstants;
import org.springframework.transaction.annotation.Transactional;

/**
 * Contains methods pertaining to creating/deleting/voiding Orders and DrugOrders Use:<br/>
 * 
 * @deprecated Will be removed in version 1.10
 * 
 * <pre>
 *   Order order = new Order();
 *   order.set___(___);
 *   ...etc
 *   Context.getOrderService().saveOrder(order);
 * </pre>
 */
@Transactional
@Deprecated
public interface OrderService extends OpenmrsService {
	
<<<<<<< HEAD
	public String DC_REASON_REVISE = "REVISE";
=======
	/**
	 * @deprecated use {@link ORDER_STATUS#CURRENT}
	 */
	public static final int SHOW_CURRENT = 1;
	
	/**
	 * @deprecated use {@link ORDER_STATUS#ANY}
	 */
	public static final int SHOW_ALL = 2;
	
	/**
	 * @deprecated use {@link ORDER_STATUS#COMPLETE}
	 */
	public static final int SHOW_COMPLETE = 3;
	
	/**
	 * @deprecated use {@link ORDER_STATUS#NOTVOIDED}
	 */
	public static final int SHOW_NOTVOIDED = 4;
	
	/**
	 * @deprecated use {@link ORDER_STATUS#CURRENT_AND_FUTURE}
	 */
	public static final int SHOW_CURRENT_AND_FUTURE = 5;
	
	/**
	 * The type of status to match on an order. Used in getOrder* methods
	 * 
	 * @deprecated Will be removed in version 1.10
	 */
	@Deprecated
	public static enum ORDER_STATUS {
		/**
		 * The patient is considered to be currently on this order
		 */
		CURRENT,

		/**
		 * All orders match on this status
		 */
		ANY,

		/**
		 * Only orders that the patient has completed
		 */
		COMPLETE,

		/**
		 * All orders that have not been voided/deleted
		 */
		NOTVOIDED,

		/**
		 * The patient is considered to be currently and or future on this order
		 */
		CURRENT_AND_FUTURE
	}
>>>>>>> 5baa7178
	
	/**
	 * Setter for the Order data access object. The dao is used for saving and getting orders
	 * to/from the database
	 * 
	 * @param dao The data access object to use
	 */
	public void setOrderDAO(OrderDAO dao);
	
	/**
	 * Save or update the given <code>order</code> in the database
	 * 
	 * @param order the Order to save
	 * @return the Order that was saved
	 * @throws APIException
	 * @should not save order if order doesnt validate
	 * @should save discontinued reason non coded
	 * @should not allow you to change the order number of a saved order
	 * @should not allow you to edit an order after it has been activated
	 * @should allow you to edit an order before it is activated
	 * @should not allow you to save an order that is not activated and signed
	 */
	@Authorized({ PrivilegeConstants.EDIT_ORDERS, PrivilegeConstants.ADD_ORDERS })
	public Order saveOrder(Order order) throws APIException;
	
	/**
	 * Completely delete an order from the database. This should not typically be used unless
	 * desperately needed. Most orders should just be voided. See {@link #voidOrder(Order, String)}
	 * 
	 * @param order The Order to remove from the system
	 * @throws APIException
	 */
	@Authorized(PrivilegeConstants.PURGE_ORDERS)
	public void purgeOrder(Order order) throws APIException;
	
	/**
	 * Mark an order as voided. This functionally removes the Order from the system while keeping a
	 * semblance
	 * 
	 * @param voidReason String reason
	 * @param order Order to void
	 * @return the Order that was voided
	 * @throws APIException
	 */
	@Authorized(PrivilegeConstants.DELETE_ORDERS)
	public Order voidOrder(Order order, String voidReason) throws APIException;
	
	/**
<<<<<<< HEAD
=======
	 * Mark the given order as discontinued. This should be used when patients are no longer on this
	 * Order. If this is was invalid Order, the {@link #voidOrder(Order, String)} method should
	 * probably be used.
	 * 
	 * @param discontinueReason String reason for discontinuing this order
	 * @param order Order to discontinue
	 * @return The Order that was discontinued
	 * @throws APIException
	 * @should set discontinuedDate if the discontinue date is not in future
	 * @should set autoExpireDate if the discontinue date is in future
	 */
	@Authorized(PrivilegeConstants.EDIT_ORDERS)
	public Order discontinueOrder(Order order, Concept discontinueReason, Date discontinueDate) throws APIException;
	
	/**
	 * Creates a collection of orders and an encounter to hold them. orders[i].encounter will be set
	 * to the new encounter. If there's an EncounterType with name "Regimen Change", then the
	 * newly-created encounter will have that type
	 * 
	 * @param p the patient to add Orders to
	 * @param orders The Orders to add to the Patient (and to the makeshift Encounter)
	 * @throws APIException if there is no User with username Unknown or no Location with name
	 *             Unknown or Unknown Location, or if there's no encounter type with name 'Regimen
	 *             Change'
	 */
	
	@Authorized(value = { PrivilegeConstants.ADD_ORDERS, PrivilegeConstants.ADD_ENCOUNTERS }, requireAll = true)
	public void createOrdersAndEncounter(Patient p, Collection<Order> orders) throws APIException;
	
	/**
>>>>>>> 5baa7178
	 * Get order by internal primary key identifier
	 * 
	 * @param orderId internal order identifier
	 * @return order with given internal identifier
	 * @throws APIException
	 * @see #getOrder(Integer, Class)
	 */
	@Transactional(readOnly = true)
	@Authorized(PrivilegeConstants.VIEW_ORDERS)
	public Order getOrder(Integer orderId) throws APIException;
	
	/**
	 * Get Order by its UUID
	 * 
	 * @param uuid
	 * @return
	 * @should find object given valid uuid
	 * @should return null if no object found with given uuid
	 */
	@Transactional(readOnly = true)
	public Order getOrderByUuid(String uuid) throws APIException;
	
	/**
	 * Gets the order with the associated order id
	 * 
	 * @param <Ord> An Order type. Currently only org.openmrs.Order or org.openmrs.DrugOrder
	 * @param orderId the primary key of the Order
	 * @param orderClassType The class of Order to fetch (Currently only org.openmrs.Order or
	 *            org.openmrs.DrugOrder)
	 * @return The Order in the system corresponding to given primary key id
	 * @throws APIException
	 */
	@Authorized(PrivilegeConstants.VIEW_ORDERS)
	public <Ord extends Order> Ord getOrder(Integer orderId, Class<Ord> orderClassType) throws APIException;
	
	/**
	 * Get all orders by Patient
	 * 
	 * @return orders list
	 * @throws APIException
	 */
	@Transactional(readOnly = true)
	@Authorized(PrivilegeConstants.VIEW_ORDERS)
	public List<Order> getOrdersByPatient(Patient patient) throws APIException;
	
	/**
	 * Get drug orders for a given patient
	 * 
	 * @param patient the owning Patient of the returned orders
	 * @param includeVoided true/false whether or not to include voided drug orders
	 * @return List of drug orders for the given patient
	 */
	@Transactional(readOnly = true)
	@Authorized(PrivilegeConstants.VIEW_ORDERS)
	public List<DrugOrder> getDrugOrdersByPatient(Patient patient, boolean includeVoided);
	
	/**
	 * Un-discontinue order record. Reverse a previous call to
	 * {@link #discontinueOrder(Order, Concept, Date)}
	 * 
	 * @param order order to be un-discontinued
	 * @see #discontinueOrder(Order, Concept, Date)
	 * @return The Order that was undiscontinued
	 */
	@Authorized(PrivilegeConstants.EDIT_ORDERS)
	public Order undiscontinueOrder(Order order) throws APIException;
	
	/**
	 * Unvoid order record. Reverse a previous call to {@link #voidOrder(Order, String)}
	 * 
	 * @param order order to be unvoided
	 * @return the Order that was unvoided
	 */
	@Authorized(PrivilegeConstants.DELETE_ORDERS)
	public Order unvoidOrder(Order order) throws APIException;
	
	/**
	 * Get all orders for the given <code>patient</code>
	 * 
	 * @return orders list
	 * @throws APIException
	 */
	@Transactional(readOnly = true)
	@Authorized(PrivilegeConstants.VIEW_ORDERS)
	public List<DrugOrder> getDrugOrdersByPatient(Patient patient) throws APIException;
	
	/**
	 * The standard regimens are currently stored in the application context file. See xml elements
	 * after the "STANDARD REGIMENS" comment in the web spring servlet:
	 * /web/WEB-INF/openmrs-servlet.xml (These really should be in the non-web spring app context:
	 * /metadata/api/spring/applicationContext.xml)
	 * 
	 * @return list of RegimenSuggestion objects that have been predefined
	 */
	@Transactional(readOnly = true)
	@Authorized(PrivilegeConstants.VIEW_ORDERS)
	public List<RegimenSuggestion> getStandardRegimens();
	
	/**
	 * Gets the latest order with this orderNumber.
	 * 
	 * @param orderNumber the order number.
	 * @return the order object.
	 */
	@Transactional(readOnly = true)
	public Order getOrderByOrderNumber(String orderNumber);
	
	/**
	 * Gets all Order objects that use this Concept for a given patient.
	 * 
	 * @param patient the patient.
	 * @param concept the concept.
	 * @return the list of orders.
	 */
	@Transactional(readOnly = true)
	public List<Order> getOrderHistoryByConcept(Patient patient, Concept concept);
	
	/**
	 * Signs an order.
	 * 
<<<<<<< HEAD
	 * @param order the order to sign.
	 * @param provider the user signing the order.
	 * @param date the date the order is signed
	 * @return the signed order.
=======
	 * @param patient the owning Patient of the returned orders
	 * @param orderStatus the status of the orders returned
	 * @param includeVoided true/false whether or not to include voided drug orders
	 * @return List of drug orders for the given patient
	 * @should return list of drug orders with given status
>>>>>>> 5baa7178
	 */
	public Order signOrder(Order order, User provider, Date date) throws APIException;
	
	/**
	 * Activates an order.
	 * 
	 * @param order the order to activate.
	 * @param activatedBy the user activating the order.
	 * @param activationDate the date to activate the order on
	 * @return the activated order.
	 */
	public Order activateOrder(Order order, User activatedBy, Date activationDate) throws APIException;
	
	/**
	 * TO DO document how this converts filler to a String
	 * Fills an order.
	 * 
	 * @param order the order object.
	 * @param filler the filling person.
	 * @param dateFilled the date the order was filled (defaults to now, cannot be in future)
	 * @return the filled order.
	 * @throws APIException thrown if the order is not signed yet.
	 */
	public Order fillOrder(Order order, User filler, Date dateFilled) throws APIException;
	
	/**
	 * TO DO javadoc needs to explain the difference between this and the User version of fillOrder.
	 * Fills an order.
	 * 
	 * @param order the order object.
	 * @param filler the filling person.
	 * @param dateFilled the date the order was filled (defaults to now, cannot be in future)
	 * @return the filled order.
	 * @throws APIException thrown if the order is not signed yet.
	 */
	public Order fillOrder(Order order, String filler, Date dateFilled) throws APIException;
	
	/**
	 * Saves, Signs, and Activates an order.
	 * 
	 * @param order the order.
	 * @return the saved, signed and activated order.
	 * @should save sign activate order with unstructured dosing
	 * @should save sign activate order with structured dosing
	 */
	public Order signAndActivateOrder(Order order) throws APIException;
	
	/**
	 * Saves, Signs, and Activates an order.
	 * 
	 * @param order the order.
	 * @param user the user in charge of the order (defaults to authenticated user)
	 * @param date the date to sign and activate the order (cannot be in the future, defaults to
	 *            now)
	 * @return the saved, signed and activated order.
	 * @should save sign activate order with unstructured dosing
	 * @should save sign activate order with structured dosing
	 */
	public Order signAndActivateOrder(Order order, User user, Date date) throws APIException;
	
	/**
	 * Gets all Orders that are currently active. An active order is one that:
	 * <ol>
	 * <li>startDate <= <code>date</code>
	 * <li>discontinuedDate is null or >= <code>date</code>
	 * <li>autoExpireDate is null or >= <code>date</code>
	 * <li>dateActivated >= <code>date</code>
	 * <li>action != {@link OrderAction#DISCONTINUE}
	 * </ol>
	 * 
	 * @param p the patient to search on (required)
	 * @param date the date at which the orders should have been active. If null, is presumed to be
	 *            right now.
	 * @return list of active orders
	 * @should get orders with dateActivated before the given date
	 * @should not get orders with discontinuedDate before the given date
	 * @should get orders with startDate before the given date
	 */
	public List<Order> getActiveOrdersByPatient(Patient p, Date date) throws APIException;
	
	/**
	 * Gets all DrugOrder objects that are currently active. An active DrugOrder is one that:
	 * <ol>
	 * <li>startDate <= <code>date</code>
	 * <li>discontinuedDate is null or >= <code>date</code>
	 * <li>autoExpireDate is null or >= <code>date</code>
	 * <li>dateActivated >= <code>date</code>
	 * <li>action != {@link OrderAction#DISCONTINUE}
	 * </ol>
	 * 
	 * @param p the patient to search on (required)
	 * @param date the date at which the orders should have been active. If null, is presumed to be
	 *            right now.
	 * @return list of active orders
	 * @should get orders with dateActivated before the given date
	 * @should not get orders with discontinuedDate before the given date
	 * @should get orders with startDate before the given date
	 */
	List<DrugOrder> getActiveDrugOrdersByPatient(Patient p, Date date) throws APIException;
	
	/**
	 * Finds all {@link Orderable}s that match <code>query</code>, based on a fuzzy comparison. (The
	 * precise comparison is implementation-dependent.) May include heterogenous types of
	 * orderables, e.g. some concepts, some drugs, some lab tests.
	 * 
	 * @param query partial string to be searched for
	 * @return Orderables that fuzzy-match <code>query</code>
	 * @should get orderable concepts by name and drug class
	 * @should get order sets
	 * @should fail if null passed in
	 * @throws APIException when error occurred
	 */
	List<Orderable<?>> getOrderables(String query) throws APIException;
	
	/**
	 * Saves, Signs, and Activates all orders within group.
	 * 
	 * @param group the orders group.
	 * @param user the user in charge of the orders group.
	 * @param activated the date of order activation
	 * @return the saved, signed and activated orders group.
	 * @should sign and activate orders in group
	 * @throws APIException when error occurred
	 */
	public OrderGroup signAndActivateOrdersInGroup(OrderGroup group, User user, Date activated) throws APIException;
	
	/**
	 * Creates or updates an OrderGroup
	 * 
	 * @param group the order group to save
	 * @return saved order group entity
	 * @should save new order group
	 * @should update existing order group
	 * @throws APIException when error occurred
	 */
	public OrderGroup saveOrderGroup(OrderGroup group) throws APIException;
	
	/**
	 * Marks an OrderGroup as deleted, also cascading this down to the orders within the group.
	 * 
	 * @param group the order group to be voided
	 * @param voidReason the cause why order is to be voided
	 * @return voided order group entity
	 * @should void order group
	 * @throws APIException when error occurred
	 */
	public OrderGroup voidOrderGroup(OrderGroup group, String voidReason) throws APIException;
	
	/**
	 * Restores an OrderGroup that had been marked as being deleted.
	 * 
	 * @param group the order group to be unvoided
	 * @return unvoid order group entity
	 * @throws APIException when error occurred
	 */
	public OrderGroup unvoidOrderGroup(OrderGroup group) throws APIException;
	
	/**
	 * Gets order group by its primary key
	 * 
	 * @param orderGroupId the id of order group
	 * @return order group entity if success, null otherwise
	 * @should return order group entity by id
	 * @should return null if order group doesn't exist
	 * @throws APIException when error occurred
	 */
	public OrderGroup getOrderGroup(Integer orderGroupId) throws APIException;
	
	/**
	 * Gets an OrderGroup by its uuid
	 * 
	 * @param uuid the unique identifier of order group
	 * @return order group entity if success, null otherwise
	 * @should get order group by uuid
	 * @throws APIException when error occurred
	 */
	public OrderGroup getOrderGroupByUuid(String uuid) throws APIException;
	
	/**
	 * Gets all non-voided OrderGroups for the specified patient
	 * 
	 * @param patient the patient, whose order groups will be retrieved
	 * @return list of patients order groups in case of success or null otherwise
	 * @should return not empty list of order groups
	 * @throws APIException when error occurred
	 */
	public List<OrderGroup> getOrderGroupsByPatient(Patient patient) throws APIException;
	
	/**
	 * Creates or updates an OrderSet
	 * 
	 * @param orderSet
	 * @return the saved OrderSet
	 * @since 1.9
	 * @should create new order set
	 * @should update existing order set
	 */
	@Authorized(PrivilegeConstants.MANAGE_ORDER_SETS)
	public OrderSet saveOrderSet(OrderSet orderSet);
	
	/**
	 * @param orderSetId
	 * @return the OrderSet with the given id
	 * @since 1.9
	 */
	@Transactional(readOnly = true)
	@Authorized(PrivilegeConstants.VIEW_ORDER_SETS)
	public OrderSet getOrderSet(Integer orderSetId);
	
	/**
	 * @param uuid
	 * @return the OrderSet with the given uuid
	 * @since 1.9
	 */
	@Transactional(readOnly = true)
	@Authorized(PrivilegeConstants.VIEW_ORDER_SETS)
	public OrderSet getOrderSetByUuid(String uuid);
	
	/**
	 * Associates the given Concept with the given OrderSet in the database
	 * 
	 * @param asConcept
	 * @param content
	 * @return the published entity
	 * @since 1.9
	 * @should publish an order set as a concept
	 * @should publish an order set as a concept overwriting the previous entity
	 */
	@Authorized(PrivilegeConstants.MANAGE_ORDER_SETS)
	public PublishedOrderSet publishOrderSet(Concept asConcept, OrderSet content);
	
	/**
	 * @param concept
	 * @return the {@link PublishedOrderSet} associated with the given Concept, or null if none is
	 *         associated
	 * @since 1.9
	 * @should get a published order set by concept
	 */
	@Transactional(readOnly = true)
	@Authorized(PrivilegeConstants.VIEW_ORDER_SETS)
	public PublishedOrderSet getPublishedOrderSet(Concept concept);
	
	/**
	 * @param query
	 * @return all {@link PublishedOrderSet}s that fuzzy-match the given query string
	 * @since 1.9
	 * @should get all published order sets by query
	 */
	@Transactional(readOnly = true)
	@Authorized(PrivilegeConstants.VIEW_ORDER_SETS)
	public List<PublishedOrderSet> getPublishedOrderSets(String query);
	
	/**
	 * This searches for orders given the parameters. Most arguments are optional (nullable). If
	 * multiple arguments are given, the returned orders will match on all arguments.
	 * 
	 * @param orderClassType The type of Order to get (currently only options are Order and
	 *            DrugOrder)
	 * @param patients The patients to get orders for
	 * @param concepts The concepts in order.getConcept to get orders for
	 * @param orderers The users/orderers of the
	 * @param encounters The encounters that the orders are assigned to
	 * @param asOfDate
	 * @param actionsToInclude a list of {@link OrderAction}s that the order must have one of.
	 * @param actionsToExclude a list of {@link OrderAction}s that the order should not have
	 * @return list of Orders matching the parameters
	 * @should not include voided orders
	 */
	@Authorized(PrivilegeConstants.VIEW_ORDERS)
	public <Ord extends Order> List<Ord> getOrders(Class<Ord> orderClassType, List<Patient> patients,
	        List<Concept> concepts, List<User> orderers, List<Encounter> encounters, Date asOfDate,
	        List<OrderAction> actionsToInclude, List<OrderAction> actionsToExclude);
	
	/**
	 * Mark the given order as discontinued. This should be used when patients are no longer on this
	 * Order. If this is was invalid Order, the {@link #voidOrder(Order, String)} method should
	 * probably be used.
	 * 
	 * @since 1.9
	 * @param order the order to be discontinued
	 * @param reason for discontinuing the order
	 * @param user the user discontinuing the order, defaults to authenticated user
	 * @param discontinueDate the date when to discontinue the order, defaults to current date
	 * @return the order that was discontinued
	 * @throws APIException
	 * @should discontinue and return the old order
	 * @should fail if the passed in discontinue date is before the date activated
	 * @should fail if the passed in discontinue date is in the future
	 * @should fail if the order is already discontinued
	 * @should fail if the discontinue date is after the auto expire date
	 */
	@Authorized(PrivilegeConstants.EDIT_ORDERS)
	public Order discontinueOrder(Order order, String reason, User user, Date discontinueDate) throws APIException;
	
	/**
	 * Mark the given order as discontinued. This should be used when a continuing Order needs to be
	 * stopped. If this is was invalid Order, the {@link #voidOrder(Order, String)} method should be
	 * used instead. This method uses dateDiscontinued = now and discontinuedBy = current use
	 * 
	 * @since 1.9
	 * @param order the order to be discontinued
	 * @param reason for discontinuing the order
	 * @return the order that was discontinued
	 * @throws APIException
	 */
	@Authorized(PrivilegeConstants.EDIT_ORDERS)
	public Order discontinueOrder(Order order, String reason) throws APIException;
	
	/**
	 * Get orderable by identifier.
	 * 
	 * @param identifier the identifier
	 * @return requested orderable
	 * @throws APIException
	 * @should fetch an orderable with given identifier
	 */
	@Transactional(readOnly = true)
	public Orderable<?> getOrderable(String identifier) throws APIException;
	
	/**
	 * Gets an order number that has not yet been used by any order. This method is only intended to
	 * be used by OpenMRS internally. Client or module code should not use it
	 * 
	 * @return the new order number.
	 * @should always return unique orderNumbers when called multiple times without saving orders
	 */
	@Transactional(readOnly = true)
	public String getNewOrderNumber();
}
<|MERGE_RESOLUTION|>--- conflicted
+++ resolved
@@ -1,654 +1,553 @@
-/**
- * The contents of this file are subject to the OpenMRS Public License
- * Version 1.0 (the "License"); you may not use this file except in
- * compliance with the License. You may obtain a copy of the License at
- * http://license.openmrs.org
- *
- * Software distributed under the License is distributed on an "AS IS"
- * basis, WITHOUT WARRANTY OF ANY KIND, either express or implied. See the
- * License for the specific language governing rights and limitations
- * under the License.
- *
- * Copyright (C) OpenMRS, LLC.  All Rights Reserved.
- */
-package org.openmrs.api;
-
-import java.util.Date;
-import java.util.List;
-
-import org.openmrs.Concept;
-import org.openmrs.DrugOrder;
-import org.openmrs.Encounter;
-import org.openmrs.Order;
-import org.openmrs.Order.OrderAction;
-import org.openmrs.OrderGroup;
-import org.openmrs.OrderSet;
-import org.openmrs.Orderable;
-import org.openmrs.Patient;
-import org.openmrs.PublishedOrderSet;
-import org.openmrs.User;
-import org.openmrs.annotation.Authorized;
-import org.openmrs.api.db.OrderDAO;
-import org.openmrs.order.RegimenSuggestion;
-import org.openmrs.util.PrivilegeConstants;
-import org.springframework.transaction.annotation.Transactional;
-
-/**
- * Contains methods pertaining to creating/deleting/voiding Orders and DrugOrders Use:<br/>
- * 
- * @deprecated Will be removed in version 1.10
- * 
- * <pre>
- *   Order order = new Order();
- *   order.set___(___);
- *   ...etc
- *   Context.getOrderService().saveOrder(order);
- * </pre>
- */
-@Transactional
-@Deprecated
-public interface OrderService extends OpenmrsService {
-	
-<<<<<<< HEAD
-	public String DC_REASON_REVISE = "REVISE";
-=======
-	/**
-	 * @deprecated use {@link ORDER_STATUS#CURRENT}
-	 */
-	public static final int SHOW_CURRENT = 1;
-	
-	/**
-	 * @deprecated use {@link ORDER_STATUS#ANY}
-	 */
-	public static final int SHOW_ALL = 2;
-	
-	/**
-	 * @deprecated use {@link ORDER_STATUS#COMPLETE}
-	 */
-	public static final int SHOW_COMPLETE = 3;
-	
-	/**
-	 * @deprecated use {@link ORDER_STATUS#NOTVOIDED}
-	 */
-	public static final int SHOW_NOTVOIDED = 4;
-	
-	/**
-	 * @deprecated use {@link ORDER_STATUS#CURRENT_AND_FUTURE}
-	 */
-	public static final int SHOW_CURRENT_AND_FUTURE = 5;
-	
-	/**
-	 * The type of status to match on an order. Used in getOrder* methods
-	 * 
-	 * @deprecated Will be removed in version 1.10
-	 */
-	@Deprecated
-	public static enum ORDER_STATUS {
-		/**
-		 * The patient is considered to be currently on this order
-		 */
-		CURRENT,
-
-		/**
-		 * All orders match on this status
-		 */
-		ANY,
-
-		/**
-		 * Only orders that the patient has completed
-		 */
-		COMPLETE,
-
-		/**
-		 * All orders that have not been voided/deleted
-		 */
-		NOTVOIDED,
-
-		/**
-		 * The patient is considered to be currently and or future on this order
-		 */
-		CURRENT_AND_FUTURE
-	}
->>>>>>> 5baa7178
-	
-	/**
-	 * Setter for the Order data access object. The dao is used for saving and getting orders
-	 * to/from the database
-	 * 
-	 * @param dao The data access object to use
-	 */
-	public void setOrderDAO(OrderDAO dao);
-	
-	/**
-	 * Save or update the given <code>order</code> in the database
-	 * 
-	 * @param order the Order to save
-	 * @return the Order that was saved
-	 * @throws APIException
-	 * @should not save order if order doesnt validate
-	 * @should save discontinued reason non coded
-	 * @should not allow you to change the order number of a saved order
-	 * @should not allow you to edit an order after it has been activated
-	 * @should allow you to edit an order before it is activated
-	 * @should not allow you to save an order that is not activated and signed
-	 */
-	@Authorized({ PrivilegeConstants.EDIT_ORDERS, PrivilegeConstants.ADD_ORDERS })
-	public Order saveOrder(Order order) throws APIException;
-	
-	/**
-	 * Completely delete an order from the database. This should not typically be used unless
-	 * desperately needed. Most orders should just be voided. See {@link #voidOrder(Order, String)}
-	 * 
-	 * @param order The Order to remove from the system
-	 * @throws APIException
-	 */
-	@Authorized(PrivilegeConstants.PURGE_ORDERS)
-	public void purgeOrder(Order order) throws APIException;
-	
-	/**
-	 * Mark an order as voided. This functionally removes the Order from the system while keeping a
-	 * semblance
-	 * 
-	 * @param voidReason String reason
-	 * @param order Order to void
-	 * @return the Order that was voided
-	 * @throws APIException
-	 */
-	@Authorized(PrivilegeConstants.DELETE_ORDERS)
-	public Order voidOrder(Order order, String voidReason) throws APIException;
-	
-	/**
-<<<<<<< HEAD
-=======
-	 * Mark the given order as discontinued. This should be used when patients are no longer on this
-	 * Order. If this is was invalid Order, the {@link #voidOrder(Order, String)} method should
-	 * probably be used.
-	 * 
-	 * @param discontinueReason String reason for discontinuing this order
-	 * @param order Order to discontinue
-	 * @return The Order that was discontinued
-	 * @throws APIException
-	 * @should set discontinuedDate if the discontinue date is not in future
-	 * @should set autoExpireDate if the discontinue date is in future
-	 */
-	@Authorized(PrivilegeConstants.EDIT_ORDERS)
-	public Order discontinueOrder(Order order, Concept discontinueReason, Date discontinueDate) throws APIException;
-	
-	/**
-	 * Creates a collection of orders and an encounter to hold them. orders[i].encounter will be set
-	 * to the new encounter. If there's an EncounterType with name "Regimen Change", then the
-	 * newly-created encounter will have that type
-	 * 
-	 * @param p the patient to add Orders to
-	 * @param orders The Orders to add to the Patient (and to the makeshift Encounter)
-	 * @throws APIException if there is no User with username Unknown or no Location with name
-	 *             Unknown or Unknown Location, or if there's no encounter type with name 'Regimen
-	 *             Change'
-	 */
-	
-	@Authorized(value = { PrivilegeConstants.ADD_ORDERS, PrivilegeConstants.ADD_ENCOUNTERS }, requireAll = true)
-	public void createOrdersAndEncounter(Patient p, Collection<Order> orders) throws APIException;
-	
-	/**
->>>>>>> 5baa7178
-	 * Get order by internal primary key identifier
-	 * 
-	 * @param orderId internal order identifier
-	 * @return order with given internal identifier
-	 * @throws APIException
-	 * @see #getOrder(Integer, Class)
-	 */
-	@Transactional(readOnly = true)
-	@Authorized(PrivilegeConstants.VIEW_ORDERS)
-	public Order getOrder(Integer orderId) throws APIException;
-	
-	/**
-	 * Get Order by its UUID
-	 * 
-	 * @param uuid
-	 * @return
-	 * @should find object given valid uuid
-	 * @should return null if no object found with given uuid
-	 */
-	@Transactional(readOnly = true)
-	public Order getOrderByUuid(String uuid) throws APIException;
-	
-	/**
-	 * Gets the order with the associated order id
-	 * 
-	 * @param <Ord> An Order type. Currently only org.openmrs.Order or org.openmrs.DrugOrder
-	 * @param orderId the primary key of the Order
-	 * @param orderClassType The class of Order to fetch (Currently only org.openmrs.Order or
-	 *            org.openmrs.DrugOrder)
-	 * @return The Order in the system corresponding to given primary key id
-	 * @throws APIException
-	 */
-	@Authorized(PrivilegeConstants.VIEW_ORDERS)
-	public <Ord extends Order> Ord getOrder(Integer orderId, Class<Ord> orderClassType) throws APIException;
-	
-	/**
-	 * Get all orders by Patient
-	 * 
-	 * @return orders list
-	 * @throws APIException
-	 */
-	@Transactional(readOnly = true)
-	@Authorized(PrivilegeConstants.VIEW_ORDERS)
-	public List<Order> getOrdersByPatient(Patient patient) throws APIException;
-	
-	/**
-	 * Get drug orders for a given patient
-	 * 
-	 * @param patient the owning Patient of the returned orders
-	 * @param includeVoided true/false whether or not to include voided drug orders
-	 * @return List of drug orders for the given patient
-	 */
-	@Transactional(readOnly = true)
-	@Authorized(PrivilegeConstants.VIEW_ORDERS)
-	public List<DrugOrder> getDrugOrdersByPatient(Patient patient, boolean includeVoided);
-	
-	/**
-	 * Un-discontinue order record. Reverse a previous call to
-	 * {@link #discontinueOrder(Order, Concept, Date)}
-	 * 
-	 * @param order order to be un-discontinued
-	 * @see #discontinueOrder(Order, Concept, Date)
-	 * @return The Order that was undiscontinued
-	 */
-	@Authorized(PrivilegeConstants.EDIT_ORDERS)
-	public Order undiscontinueOrder(Order order) throws APIException;
-	
-	/**
-	 * Unvoid order record. Reverse a previous call to {@link #voidOrder(Order, String)}
-	 * 
-	 * @param order order to be unvoided
-	 * @return the Order that was unvoided
-	 */
-	@Authorized(PrivilegeConstants.DELETE_ORDERS)
-	public Order unvoidOrder(Order order) throws APIException;
-	
-	/**
-	 * Get all orders for the given <code>patient</code>
-	 * 
-	 * @return orders list
-	 * @throws APIException
-	 */
-	@Transactional(readOnly = true)
-	@Authorized(PrivilegeConstants.VIEW_ORDERS)
-	public List<DrugOrder> getDrugOrdersByPatient(Patient patient) throws APIException;
-	
-	/**
-	 * The standard regimens are currently stored in the application context file. See xml elements
-	 * after the "STANDARD REGIMENS" comment in the web spring servlet:
-	 * /web/WEB-INF/openmrs-servlet.xml (These really should be in the non-web spring app context:
-	 * /metadata/api/spring/applicationContext.xml)
-	 * 
-	 * @return list of RegimenSuggestion objects that have been predefined
-	 */
-	@Transactional(readOnly = true)
-	@Authorized(PrivilegeConstants.VIEW_ORDERS)
-	public List<RegimenSuggestion> getStandardRegimens();
-	
-	/**
-	 * Gets the latest order with this orderNumber.
-	 * 
-	 * @param orderNumber the order number.
-	 * @return the order object.
-	 */
-	@Transactional(readOnly = true)
-	public Order getOrderByOrderNumber(String orderNumber);
-	
-	/**
-	 * Gets all Order objects that use this Concept for a given patient.
-	 * 
-	 * @param patient the patient.
-	 * @param concept the concept.
-	 * @return the list of orders.
-	 */
-	@Transactional(readOnly = true)
-	public List<Order> getOrderHistoryByConcept(Patient patient, Concept concept);
-	
-	/**
-	 * Signs an order.
-	 * 
-<<<<<<< HEAD
-	 * @param order the order to sign.
-	 * @param provider the user signing the order.
-	 * @param date the date the order is signed
-	 * @return the signed order.
-=======
-	 * @param patient the owning Patient of the returned orders
-	 * @param orderStatus the status of the orders returned
-	 * @param includeVoided true/false whether or not to include voided drug orders
-	 * @return List of drug orders for the given patient
-	 * @should return list of drug orders with given status
->>>>>>> 5baa7178
-	 */
-	public Order signOrder(Order order, User provider, Date date) throws APIException;
-	
-	/**
-	 * Activates an order.
-	 * 
-	 * @param order the order to activate.
-	 * @param activatedBy the user activating the order.
-	 * @param activationDate the date to activate the order on
-	 * @return the activated order.
-	 */
-	public Order activateOrder(Order order, User activatedBy, Date activationDate) throws APIException;
-	
-	/**
-	 * TO DO document how this converts filler to a String
-	 * Fills an order.
-	 * 
-	 * @param order the order object.
-	 * @param filler the filling person.
-	 * @param dateFilled the date the order was filled (defaults to now, cannot be in future)
-	 * @return the filled order.
-	 * @throws APIException thrown if the order is not signed yet.
-	 */
-	public Order fillOrder(Order order, User filler, Date dateFilled) throws APIException;
-	
-	/**
-	 * TO DO javadoc needs to explain the difference between this and the User version of fillOrder.
-	 * Fills an order.
-	 * 
-	 * @param order the order object.
-	 * @param filler the filling person.
-	 * @param dateFilled the date the order was filled (defaults to now, cannot be in future)
-	 * @return the filled order.
-	 * @throws APIException thrown if the order is not signed yet.
-	 */
-	public Order fillOrder(Order order, String filler, Date dateFilled) throws APIException;
-	
-	/**
-	 * Saves, Signs, and Activates an order.
-	 * 
-	 * @param order the order.
-	 * @return the saved, signed and activated order.
-	 * @should save sign activate order with unstructured dosing
-	 * @should save sign activate order with structured dosing
-	 */
-	public Order signAndActivateOrder(Order order) throws APIException;
-	
-	/**
-	 * Saves, Signs, and Activates an order.
-	 * 
-	 * @param order the order.
-	 * @param user the user in charge of the order (defaults to authenticated user)
-	 * @param date the date to sign and activate the order (cannot be in the future, defaults to
-	 *            now)
-	 * @return the saved, signed and activated order.
-	 * @should save sign activate order with unstructured dosing
-	 * @should save sign activate order with structured dosing
-	 */
-	public Order signAndActivateOrder(Order order, User user, Date date) throws APIException;
-	
-	/**
-	 * Gets all Orders that are currently active. An active order is one that:
-	 * <ol>
-	 * <li>startDate <= <code>date</code>
-	 * <li>discontinuedDate is null or >= <code>date</code>
-	 * <li>autoExpireDate is null or >= <code>date</code>
-	 * <li>dateActivated >= <code>date</code>
-	 * <li>action != {@link OrderAction#DISCONTINUE}
-	 * </ol>
-	 * 
-	 * @param p the patient to search on (required)
-	 * @param date the date at which the orders should have been active. If null, is presumed to be
-	 *            right now.
-	 * @return list of active orders
-	 * @should get orders with dateActivated before the given date
-	 * @should not get orders with discontinuedDate before the given date
-	 * @should get orders with startDate before the given date
-	 */
-	public List<Order> getActiveOrdersByPatient(Patient p, Date date) throws APIException;
-	
-	/**
-	 * Gets all DrugOrder objects that are currently active. An active DrugOrder is one that:
-	 * <ol>
-	 * <li>startDate <= <code>date</code>
-	 * <li>discontinuedDate is null or >= <code>date</code>
-	 * <li>autoExpireDate is null or >= <code>date</code>
-	 * <li>dateActivated >= <code>date</code>
-	 * <li>action != {@link OrderAction#DISCONTINUE}
-	 * </ol>
-	 * 
-	 * @param p the patient to search on (required)
-	 * @param date the date at which the orders should have been active. If null, is presumed to be
-	 *            right now.
-	 * @return list of active orders
-	 * @should get orders with dateActivated before the given date
-	 * @should not get orders with discontinuedDate before the given date
-	 * @should get orders with startDate before the given date
-	 */
-	List<DrugOrder> getActiveDrugOrdersByPatient(Patient p, Date date) throws APIException;
-	
-	/**
-	 * Finds all {@link Orderable}s that match <code>query</code>, based on a fuzzy comparison. (The
-	 * precise comparison is implementation-dependent.) May include heterogenous types of
-	 * orderables, e.g. some concepts, some drugs, some lab tests.
-	 * 
-	 * @param query partial string to be searched for
-	 * @return Orderables that fuzzy-match <code>query</code>
-	 * @should get orderable concepts by name and drug class
-	 * @should get order sets
-	 * @should fail if null passed in
-	 * @throws APIException when error occurred
-	 */
-	List<Orderable<?>> getOrderables(String query) throws APIException;
-	
-	/**
-	 * Saves, Signs, and Activates all orders within group.
-	 * 
-	 * @param group the orders group.
-	 * @param user the user in charge of the orders group.
-	 * @param activated the date of order activation
-	 * @return the saved, signed and activated orders group.
-	 * @should sign and activate orders in group
-	 * @throws APIException when error occurred
-	 */
-	public OrderGroup signAndActivateOrdersInGroup(OrderGroup group, User user, Date activated) throws APIException;
-	
-	/**
-	 * Creates or updates an OrderGroup
-	 * 
-	 * @param group the order group to save
-	 * @return saved order group entity
-	 * @should save new order group
-	 * @should update existing order group
-	 * @throws APIException when error occurred
-	 */
-	public OrderGroup saveOrderGroup(OrderGroup group) throws APIException;
-	
-	/**
-	 * Marks an OrderGroup as deleted, also cascading this down to the orders within the group.
-	 * 
-	 * @param group the order group to be voided
-	 * @param voidReason the cause why order is to be voided
-	 * @return voided order group entity
-	 * @should void order group
-	 * @throws APIException when error occurred
-	 */
-	public OrderGroup voidOrderGroup(OrderGroup group, String voidReason) throws APIException;
-	
-	/**
-	 * Restores an OrderGroup that had been marked as being deleted.
-	 * 
-	 * @param group the order group to be unvoided
-	 * @return unvoid order group entity
-	 * @throws APIException when error occurred
-	 */
-	public OrderGroup unvoidOrderGroup(OrderGroup group) throws APIException;
-	
-	/**
-	 * Gets order group by its primary key
-	 * 
-	 * @param orderGroupId the id of order group
-	 * @return order group entity if success, null otherwise
-	 * @should return order group entity by id
-	 * @should return null if order group doesn't exist
-	 * @throws APIException when error occurred
-	 */
-	public OrderGroup getOrderGroup(Integer orderGroupId) throws APIException;
-	
-	/**
-	 * Gets an OrderGroup by its uuid
-	 * 
-	 * @param uuid the unique identifier of order group
-	 * @return order group entity if success, null otherwise
-	 * @should get order group by uuid
-	 * @throws APIException when error occurred
-	 */
-	public OrderGroup getOrderGroupByUuid(String uuid) throws APIException;
-	
-	/**
-	 * Gets all non-voided OrderGroups for the specified patient
-	 * 
-	 * @param patient the patient, whose order groups will be retrieved
-	 * @return list of patients order groups in case of success or null otherwise
-	 * @should return not empty list of order groups
-	 * @throws APIException when error occurred
-	 */
-	public List<OrderGroup> getOrderGroupsByPatient(Patient patient) throws APIException;
-	
-	/**
-	 * Creates or updates an OrderSet
-	 * 
-	 * @param orderSet
-	 * @return the saved OrderSet
-	 * @since 1.9
-	 * @should create new order set
-	 * @should update existing order set
-	 */
-	@Authorized(PrivilegeConstants.MANAGE_ORDER_SETS)
-	public OrderSet saveOrderSet(OrderSet orderSet);
-	
-	/**
-	 * @param orderSetId
-	 * @return the OrderSet with the given id
-	 * @since 1.9
-	 */
-	@Transactional(readOnly = true)
-	@Authorized(PrivilegeConstants.VIEW_ORDER_SETS)
-	public OrderSet getOrderSet(Integer orderSetId);
-	
-	/**
-	 * @param uuid
-	 * @return the OrderSet with the given uuid
-	 * @since 1.9
-	 */
-	@Transactional(readOnly = true)
-	@Authorized(PrivilegeConstants.VIEW_ORDER_SETS)
-	public OrderSet getOrderSetByUuid(String uuid);
-	
-	/**
-	 * Associates the given Concept with the given OrderSet in the database
-	 * 
-	 * @param asConcept
-	 * @param content
-	 * @return the published entity
-	 * @since 1.9
-	 * @should publish an order set as a concept
-	 * @should publish an order set as a concept overwriting the previous entity
-	 */
-	@Authorized(PrivilegeConstants.MANAGE_ORDER_SETS)
-	public PublishedOrderSet publishOrderSet(Concept asConcept, OrderSet content);
-	
-	/**
-	 * @param concept
-	 * @return the {@link PublishedOrderSet} associated with the given Concept, or null if none is
-	 *         associated
-	 * @since 1.9
-	 * @should get a published order set by concept
-	 */
-	@Transactional(readOnly = true)
-	@Authorized(PrivilegeConstants.VIEW_ORDER_SETS)
-	public PublishedOrderSet getPublishedOrderSet(Concept concept);
-	
-	/**
-	 * @param query
-	 * @return all {@link PublishedOrderSet}s that fuzzy-match the given query string
-	 * @since 1.9
-	 * @should get all published order sets by query
-	 */
-	@Transactional(readOnly = true)
-	@Authorized(PrivilegeConstants.VIEW_ORDER_SETS)
-	public List<PublishedOrderSet> getPublishedOrderSets(String query);
-	
-	/**
-	 * This searches for orders given the parameters. Most arguments are optional (nullable). If
-	 * multiple arguments are given, the returned orders will match on all arguments.
-	 * 
-	 * @param orderClassType The type of Order to get (currently only options are Order and
-	 *            DrugOrder)
-	 * @param patients The patients to get orders for
-	 * @param concepts The concepts in order.getConcept to get orders for
-	 * @param orderers The users/orderers of the
-	 * @param encounters The encounters that the orders are assigned to
-	 * @param asOfDate
-	 * @param actionsToInclude a list of {@link OrderAction}s that the order must have one of.
-	 * @param actionsToExclude a list of {@link OrderAction}s that the order should not have
-	 * @return list of Orders matching the parameters
-	 * @should not include voided orders
-	 */
-	@Authorized(PrivilegeConstants.VIEW_ORDERS)
-	public <Ord extends Order> List<Ord> getOrders(Class<Ord> orderClassType, List<Patient> patients,
-	        List<Concept> concepts, List<User> orderers, List<Encounter> encounters, Date asOfDate,
-	        List<OrderAction> actionsToInclude, List<OrderAction> actionsToExclude);
-	
-	/**
-	 * Mark the given order as discontinued. This should be used when patients are no longer on this
-	 * Order. If this is was invalid Order, the {@link #voidOrder(Order, String)} method should
-	 * probably be used.
-	 * 
-	 * @since 1.9
-	 * @param order the order to be discontinued
-	 * @param reason for discontinuing the order
-	 * @param user the user discontinuing the order, defaults to authenticated user
-	 * @param discontinueDate the date when to discontinue the order, defaults to current date
-	 * @return the order that was discontinued
-	 * @throws APIException
-	 * @should discontinue and return the old order
-	 * @should fail if the passed in discontinue date is before the date activated
-	 * @should fail if the passed in discontinue date is in the future
-	 * @should fail if the order is already discontinued
-	 * @should fail if the discontinue date is after the auto expire date
-	 */
-	@Authorized(PrivilegeConstants.EDIT_ORDERS)
-	public Order discontinueOrder(Order order, String reason, User user, Date discontinueDate) throws APIException;
-	
-	/**
-	 * Mark the given order as discontinued. This should be used when a continuing Order needs to be
-	 * stopped. If this is was invalid Order, the {@link #voidOrder(Order, String)} method should be
-	 * used instead. This method uses dateDiscontinued = now and discontinuedBy = current use
-	 * 
-	 * @since 1.9
-	 * @param order the order to be discontinued
-	 * @param reason for discontinuing the order
-	 * @return the order that was discontinued
-	 * @throws APIException
-	 */
-	@Authorized(PrivilegeConstants.EDIT_ORDERS)
-	public Order discontinueOrder(Order order, String reason) throws APIException;
-	
-	/**
-	 * Get orderable by identifier.
-	 * 
-	 * @param identifier the identifier
-	 * @return requested orderable
-	 * @throws APIException
-	 * @should fetch an orderable with given identifier
-	 */
-	@Transactional(readOnly = true)
-	public Orderable<?> getOrderable(String identifier) throws APIException;
-	
-	/**
-	 * Gets an order number that has not yet been used by any order. This method is only intended to
-	 * be used by OpenMRS internally. Client or module code should not use it
-	 * 
-	 * @return the new order number.
-	 * @should always return unique orderNumbers when called multiple times without saving orders
-	 */
-	@Transactional(readOnly = true)
-	public String getNewOrderNumber();
-}
+/**
+ * The contents of this file are subject to the OpenMRS Public License
+ * Version 1.0 (the "License"); you may not use this file except in
+ * compliance with the License. You may obtain a copy of the License at
+ * http://license.openmrs.org
+ *
+ * Software distributed under the License is distributed on an "AS IS"
+ * basis, WITHOUT WARRANTY OF ANY KIND, either express or implied. See the
+ * License for the specific language governing rights and limitations
+ * under the License.
+ *
+ * Copyright (C) OpenMRS, LLC.  All Rights Reserved.
+ */
+package org.openmrs.api;
+
+import java.util.Date;
+import java.util.List;
+
+import org.openmrs.Concept;
+import org.openmrs.DrugOrder;
+import org.openmrs.Encounter;
+import org.openmrs.Order;
+import org.openmrs.Order.OrderAction;
+import org.openmrs.OrderGroup;
+import org.openmrs.OrderSet;
+import org.openmrs.Orderable;
+import org.openmrs.Patient;
+import org.openmrs.PublishedOrderSet;
+import org.openmrs.User;
+import org.openmrs.annotation.Authorized;
+import org.openmrs.api.db.OrderDAO;
+import org.openmrs.order.RegimenSuggestion;
+import org.openmrs.util.PrivilegeConstants;
+import org.springframework.transaction.annotation.Transactional;
+
+/**
+ * Contains methods pertaining to creating/deleting/voiding Orders and DrugOrders Use:<br/>
+ * 
+ * @deprecated Will be removed in version 1.10
+ * 
+ * <pre>
+ *   Order order = new Order();
+ *   order.set___(___);
+ *   ...etc
+ *   Context.getOrderService().saveOrder(order);
+ * </pre>
+ */
+@Transactional
+@Deprecated
+public interface OrderService extends OpenmrsService {
+	
+	public String DC_REASON_REVISE = "REVISE";
+	
+	/**
+	 * Setter for the Order data access object. The dao is used for saving and getting orders
+	 * to/from the database
+	 * 
+	 * @param dao The data access object to use
+	 */
+	public void setOrderDAO(OrderDAO dao);
+	
+	/**
+	 * Save or update the given <code>order</code> in the database
+	 * 
+	 * @param order the Order to save
+	 * @return the Order that was saved
+	 * @throws APIException
+	 * @should not save order if order doesnt validate
+	 * @should save discontinued reason non coded
+	 * @should not allow you to change the order number of a saved order
+	 * @should not allow you to edit an order after it has been activated
+	 * @should allow you to edit an order before it is activated
+	 * @should not allow you to save an order that is not activated and signed
+	 */
+	@Authorized( { PrivilegeConstants.EDIT_ORDERS, PrivilegeConstants.ADD_ORDERS })
+	public Order saveOrder(Order order) throws APIException;
+	
+	/**
+	 * Completely delete an order from the database. This should not typically be used unless
+	 * desperately needed. Most orders should just be voided. See {@link #voidOrder(Order, String)}
+	 * 
+	 * @param order The Order to remove from the system
+	 * @throws APIException
+	 */
+	@Authorized(PrivilegeConstants.PURGE_ORDERS)
+	public void purgeOrder(Order order) throws APIException;
+	
+	/**
+	 * Mark an order as voided. This functionally removes the Order from the system while keeping a
+	 * semblance
+	 * 
+	 * @param voidReason String reason
+	 * @param order Order to void
+	 * @return the Order that was voided
+	 * @throws APIException
+	 */
+	@Authorized(PrivilegeConstants.DELETE_ORDERS)
+	public Order voidOrder(Order order, String voidReason) throws APIException;
+	
+	/**
+	 * Get order by internal primary key identifier
+	 * 
+	 * @param orderId internal order identifier
+	 * @return order with given internal identifier
+	 * @throws APIException
+	 * @see #getOrder(Integer, Class)
+	 */
+	@Transactional(readOnly = true)
+	@Authorized(PrivilegeConstants.VIEW_ORDERS)
+	public Order getOrder(Integer orderId) throws APIException;
+	
+	/**
+	 * Get Order by its UUID
+	 * 
+	 * @param uuid
+	 * @return
+	 * @should find object given valid uuid
+	 * @should return null if no object found with given uuid
+	 */
+	@Transactional(readOnly = true)
+	public Order getOrderByUuid(String uuid) throws APIException;
+	
+	/**
+	 * Gets the order with the associated order id
+	 * 
+	 * @param <Ord> An Order type. Currently only org.openmrs.Order or org.openmrs.DrugOrder
+	 * @param orderId the primary key of the Order
+	 * @param orderClassType The class of Order to fetch (Currently only org.openmrs.Order or
+	 *            org.openmrs.DrugOrder)
+	 * @return The Order in the system corresponding to given primary key id
+	 * @throws APIException
+	 */
+	@Authorized(PrivilegeConstants.VIEW_ORDERS)
+	public <Ord extends Order> Ord getOrder(Integer orderId, Class<Ord> orderClassType) throws APIException;
+	
+	/**
+	 * Get all orders by Patient
+	 * 
+	 * @return orders list
+	 * @throws APIException
+	 */
+	@Transactional(readOnly = true)
+	@Authorized(PrivilegeConstants.VIEW_ORDERS)
+	public List<Order> getOrdersByPatient(Patient patient) throws APIException;
+	
+	/**
+	 * Get drug orders for a given patient
+	 * 
+	 * @param patient the owning Patient of the returned orders
+	 * @param includeVoided true/false whether or not to include voided drug orders
+	 * @return List of drug orders for the given patient
+	 */
+	@Transactional(readOnly = true)
+	@Authorized(PrivilegeConstants.VIEW_ORDERS)
+	public List<DrugOrder> getDrugOrdersByPatient(Patient patient, boolean includeVoided);
+	
+	/**
+	 * Un-discontinue order record. Reverse a previous call to
+	 * {@link #discontinueOrder(Order, Concept, Date)}
+	 * 
+	 * @param order order to be un-discontinued
+	 * @see #discontinueOrder(Order, Concept, Date)
+	 * @return The Order that was undiscontinued
+	 */
+	@Authorized(PrivilegeConstants.EDIT_ORDERS)
+	public Order undiscontinueOrder(Order order) throws APIException;
+	
+	/**
+	 * Unvoid order record. Reverse a previous call to {@link #voidOrder(Order, String)}
+	 * 
+	 * @param order order to be unvoided
+	 * @return the Order that was unvoided
+	 */
+	@Authorized(PrivilegeConstants.DELETE_ORDERS)
+	public Order unvoidOrder(Order order) throws APIException;
+	
+	/**
+	 * Get all orders for the given <code>patient</code>
+	 * 
+	 * @return orders list
+	 * @throws APIException
+	 */
+	@Transactional(readOnly = true)
+	@Authorized(PrivilegeConstants.VIEW_ORDERS)
+	public List<DrugOrder> getDrugOrdersByPatient(Patient patient) throws APIException;
+	
+	/**
+	 * The standard regimens are currently stored in the application context file. See xml elements
+	 * after the "STANDARD REGIMENS" comment in the web spring servlet:
+	 * /web/WEB-INF/openmrs-servlet.xml (These really should be in the non-web spring app context:
+	 * /metadata/api/spring/applicationContext.xml)
+	 * 
+	 * @return list of RegimenSuggestion objects that have been predefined
+	 */
+	@Transactional(readOnly = true)
+	@Authorized(PrivilegeConstants.VIEW_ORDERS)
+	public List<RegimenSuggestion> getStandardRegimens();
+	
+	/**
+	 * Gets the latest order with this orderNumber.
+	 * 
+	 * @param orderNumber the order number.
+	 * @return the order object.
+	 */
+	@Transactional(readOnly = true)
+	public Order getOrderByOrderNumber(String orderNumber);
+	
+	/**
+	 * Gets all Order objects that use this Concept for a given patient.
+	 * 
+	 * @param patient the patient.
+	 * @param concept the concept.
+	 * @return the list of orders.
+	 */
+	@Transactional(readOnly = true)
+	public List<Order> getOrderHistoryByConcept(Patient patient, Concept concept);
+	
+	/**
+	 * Signs an order.
+	 * 
+	 * @param order the order to sign.
+	 * @param provider the user signing the order.
+	 * @param date the date the order is signed
+	 * @return the signed order.
+	 */
+	public Order signOrder(Order order, User provider, Date date) throws APIException;
+	
+	/**
+	 * Activates an order.
+	 * 
+	 * @param order the order to activate.
+	 * @param activatedBy the user activating the order.
+	 * @param activationDate the date to activate the order on
+	 * @return the activated order.
+	 * @should return list of drug orders with given status
+	 */
+	public Order activateOrder(Order order, User activatedBy, Date activationDate) throws APIException;
+	
+	/**
+	 * TO DO document how this converts filler to a String Fills an order.
+	 * 
+	 * @param order the order object.
+	 * @param filler the filling person.
+	 * @param dateFilled the date the order was filled (defaults to now, cannot be in future)
+	 * @return the filled order.
+	 * @throws APIException thrown if the order is not signed yet.
+	 */
+	public Order fillOrder(Order order, User filler, Date dateFilled) throws APIException;
+	
+	/**
+	 * TO DO javadoc needs to explain the difference between this and the User version of fillOrder.
+	 * Fills an order.
+	 * 
+	 * @param order the order object.
+	 * @param filler the filling person.
+	 * @param dateFilled the date the order was filled (defaults to now, cannot be in future)
+	 * @return the filled order.
+	 * @throws APIException thrown if the order is not signed yet.
+	 */
+	public Order fillOrder(Order order, String filler, Date dateFilled) throws APIException;
+	
+	/**
+	 * Saves, Signs, and Activates an order.
+	 * 
+	 * @param order the order.
+	 * @return the saved, signed and activated order.
+	 * @should save sign activate order with unstructured dosing
+	 * @should save sign activate order with structured dosing
+	 */
+	public Order signAndActivateOrder(Order order) throws APIException;
+	
+	/**
+	 * Saves, Signs, and Activates an order.
+	 * 
+	 * @param order the order.
+	 * @param user the user in charge of the order (defaults to authenticated user)
+	 * @param date the date to sign and activate the order (cannot be in the future, defaults to
+	 *            now)
+	 * @return the saved, signed and activated order.
+	 * @should save sign activate order with unstructured dosing
+	 * @should save sign activate order with structured dosing
+	 */
+	public Order signAndActivateOrder(Order order, User user, Date date) throws APIException;
+	
+	/**
+	 * Gets all Orders that are currently active. An active order is one that:
+	 * <ol>
+	 * <li>startDate <= <code>date</code>
+	 * <li>discontinuedDate is null or >= <code>date</code>
+	 * <li>autoExpireDate is null or >= <code>date</code>
+	 * <li>dateActivated >= <code>date</code>
+	 * <li>action != {@link OrderAction#DISCONTINUE}
+	 * </ol>
+	 * 
+	 * @param p the patient to search on (required)
+	 * @param date the date at which the orders should have been active. If null, is presumed to be
+	 *            right now.
+	 * @return list of active orders
+	 * @should get orders with dateActivated before the given date
+	 * @should not get orders with discontinuedDate before the given date
+	 * @should get orders with startDate before the given date
+	 */
+	public List<Order> getActiveOrdersByPatient(Patient p, Date date) throws APIException;
+	
+	/**
+	 * Gets all DrugOrder objects that are currently active. An active DrugOrder is one that:
+	 * <ol>
+	 * <li>startDate <= <code>date</code>
+	 * <li>discontinuedDate is null or >= <code>date</code>
+	 * <li>autoExpireDate is null or >= <code>date</code>
+	 * <li>dateActivated >= <code>date</code>
+	 * <li>action != {@link OrderAction#DISCONTINUE}
+	 * </ol>
+	 * 
+	 * @param p the patient to search on (required)
+	 * @param date the date at which the orders should have been active. If null, is presumed to be
+	 *            right now.
+	 * @return list of active orders
+	 * @should get orders with dateActivated before the given date
+	 * @should not get orders with discontinuedDate before the given date
+	 * @should get orders with startDate before the given date
+	 */
+	List<DrugOrder> getActiveDrugOrdersByPatient(Patient p, Date date) throws APIException;
+	
+	/**
+	 * Finds all {@link Orderable}s that match <code>query</code>, based on a fuzzy comparison. (The
+	 * precise comparison is implementation-dependent.) May include heterogenous types of
+	 * orderables, e.g. some concepts, some drugs, some lab tests.
+	 * 
+	 * @param query partial string to be searched for
+	 * @return Orderables that fuzzy-match <code>query</code>
+	 * @should get orderable concepts by name and drug class
+	 * @should get order sets
+	 * @should fail if null passed in
+	 * @throws APIException when error occurred
+	 */
+	List<Orderable<?>> getOrderables(String query) throws APIException;
+	
+	/**
+	 * Saves, Signs, and Activates all orders within group.
+	 * 
+	 * @param group the orders group.
+	 * @param user the user in charge of the orders group.
+	 * @param activated the date of order activation
+	 * @return the saved, signed and activated orders group.
+	 * @should sign and activate orders in group
+	 * @throws APIException when error occurred
+	 */
+	public OrderGroup signAndActivateOrdersInGroup(OrderGroup group, User user, Date activated) throws APIException;
+	
+	/**
+	 * Creates or updates an OrderGroup
+	 * 
+	 * @param group the order group to save
+	 * @return saved order group entity
+	 * @should save new order group
+	 * @should update existing order group
+	 * @throws APIException when error occurred
+	 */
+	public OrderGroup saveOrderGroup(OrderGroup group) throws APIException;
+	
+	/**
+	 * Marks an OrderGroup as deleted, also cascading this down to the orders within the group.
+	 * 
+	 * @param group the order group to be voided
+	 * @param voidReason the cause why order is to be voided
+	 * @return voided order group entity
+	 * @should void order group
+	 * @throws APIException when error occurred
+	 */
+	public OrderGroup voidOrderGroup(OrderGroup group, String voidReason) throws APIException;
+	
+	/**
+	 * Restores an OrderGroup that had been marked as being deleted.
+	 * 
+	 * @param group the order group to be unvoided
+	 * @return unvoid order group entity
+	 * @throws APIException when error occurred
+	 */
+	public OrderGroup unvoidOrderGroup(OrderGroup group) throws APIException;
+	
+	/**
+	 * Gets order group by its primary key
+	 * 
+	 * @param orderGroupId the id of order group
+	 * @return order group entity if success, null otherwise
+	 * @should return order group entity by id
+	 * @should return null if order group doesn't exist
+	 * @throws APIException when error occurred
+	 */
+	public OrderGroup getOrderGroup(Integer orderGroupId) throws APIException;
+	
+	/**
+	 * Gets an OrderGroup by its uuid
+	 * 
+	 * @param uuid the unique identifier of order group
+	 * @return order group entity if success, null otherwise
+	 * @should get order group by uuid
+	 * @throws APIException when error occurred
+	 */
+	public OrderGroup getOrderGroupByUuid(String uuid) throws APIException;
+	
+	/**
+	 * Gets all non-voided OrderGroups for the specified patient
+	 * 
+	 * @param patient the patient, whose order groups will be retrieved
+	 * @return list of patients order groups in case of success or null otherwise
+	 * @should return not empty list of order groups
+	 * @throws APIException when error occurred
+	 */
+	public List<OrderGroup> getOrderGroupsByPatient(Patient patient) throws APIException;
+	
+	/**
+	 * Creates or updates an OrderSet
+	 * 
+	 * @param orderSet
+	 * @return the saved OrderSet
+	 * @since 1.9
+	 * @should create new order set
+	 * @should update existing order set
+	 */
+	@Authorized(PrivilegeConstants.MANAGE_ORDER_SETS)
+	public OrderSet saveOrderSet(OrderSet orderSet);
+	
+	/**
+	 * @param orderSetId
+	 * @return the OrderSet with the given id
+	 * @since 1.9
+	 */
+	@Transactional(readOnly = true)
+	@Authorized(PrivilegeConstants.VIEW_ORDER_SETS)
+	public OrderSet getOrderSet(Integer orderSetId);
+	
+	/**
+	 * @param uuid
+	 * @return the OrderSet with the given uuid
+	 * @since 1.9
+	 */
+	@Transactional(readOnly = true)
+	@Authorized(PrivilegeConstants.VIEW_ORDER_SETS)
+	public OrderSet getOrderSetByUuid(String uuid);
+	
+	/**
+	 * Associates the given Concept with the given OrderSet in the database
+	 * 
+	 * @param asConcept
+	 * @param content
+	 * @return the published entity
+	 * @since 1.9
+	 * @should publish an order set as a concept
+	 * @should publish an order set as a concept overwriting the previous entity
+	 */
+	@Authorized(PrivilegeConstants.MANAGE_ORDER_SETS)
+	public PublishedOrderSet publishOrderSet(Concept asConcept, OrderSet content);
+	
+	/**
+	 * @param concept
+	 * @return the {@link PublishedOrderSet} associated with the given Concept, or null if none is
+	 *         associated
+	 * @since 1.9
+	 * @should get a published order set by concept
+	 */
+	@Transactional(readOnly = true)
+	@Authorized(PrivilegeConstants.VIEW_ORDER_SETS)
+	public PublishedOrderSet getPublishedOrderSet(Concept concept);
+	
+	/**
+	 * @param query
+	 * @return all {@link PublishedOrderSet}s that fuzzy-match the given query string
+	 * @since 1.9
+	 * @should get all published order sets by query
+	 */
+	@Transactional(readOnly = true)
+	@Authorized(PrivilegeConstants.VIEW_ORDER_SETS)
+	public List<PublishedOrderSet> getPublishedOrderSets(String query);
+	
+	/**
+	 * This searches for orders given the parameters. Most arguments are optional (nullable). If
+	 * multiple arguments are given, the returned orders will match on all arguments.
+	 * 
+	 * @param orderClassType The type of Order to get (currently only options are Order and
+	 *            DrugOrder)
+	 * @param patients The patients to get orders for
+	 * @param concepts The concepts in order.getConcept to get orders for
+	 * @param orderers The users/orderers of the
+	 * @param encounters The encounters that the orders are assigned to
+	 * @param asOfDate
+	 * @param actionsToInclude a list of {@link OrderAction}s that the order must have one of.
+	 * @param actionsToExclude a list of {@link OrderAction}s that the order should not have
+	 * @return list of Orders matching the parameters
+	 * @should not include voided orders
+	 */
+	@Authorized(PrivilegeConstants.VIEW_ORDERS)
+	public <Ord extends Order> List<Ord> getOrders(Class<Ord> orderClassType, List<Patient> patients,
+	        List<Concept> concepts, List<User> orderers, List<Encounter> encounters, Date asOfDate,
+	        List<OrderAction> actionsToInclude, List<OrderAction> actionsToExclude);
+	
+	/**
+	 * Mark the given order as discontinued. This should be used when patients are no longer on this
+	 * Order. If this is was invalid Order, the {@link #voidOrder(Order, String)} method should
+	 * probably be used.
+	 * 
+	 * @since 1.9
+	 * @param order the order to be discontinued
+	 * @param reason for discontinuing the order
+	 * @param user the user discontinuing the order, defaults to authenticated user
+	 * @param discontinueDate the date when to discontinue the order, defaults to current date
+	 * @return the order that was discontinued
+	 * @throws APIException
+	 * @should discontinue and return the old order
+	 * @should fail if the passed in discontinue date is before the date activated
+	 * @should fail if the passed in discontinue date is in the future
+	 * @should fail if the order is already discontinued
+	 * @should fail if the discontinue date is after the auto expire date
+	 */
+	@Authorized(PrivilegeConstants.EDIT_ORDERS)
+	public Order discontinueOrder(Order order, String reason, User user, Date discontinueDate) throws APIException;
+	
+	/**
+	 * Mark the given order as discontinued. This should be used when a continuing Order needs to be
+	 * stopped. If this is was invalid Order, the {@link #voidOrder(Order, String)} method should be
+	 * used instead. This method uses dateDiscontinued = now and discontinuedBy = current use
+	 * 
+	 * @since 1.9
+	 * @param order the order to be discontinued
+	 * @param reason for discontinuing the order
+	 * @return the order that was discontinued
+	 * @throws APIException
+	 */
+	@Authorized(PrivilegeConstants.EDIT_ORDERS)
+	public Order discontinueOrder(Order order, String reason) throws APIException;
+	
+	/**
+	 * Get orderable by identifier.
+	 * 
+	 * @param identifier the identifier
+	 * @return requested orderable
+	 * @throws APIException
+	 * @should fetch an orderable with given identifier
+	 */
+	@Transactional(readOnly = true)
+	public Orderable<?> getOrderable(String identifier) throws APIException;
+	
+	/**
+	 * Gets an order number that has not yet been used by any order. This method is only intended to
+	 * be used by OpenMRS internally. Client or module code should not use it
+	 * 
+	 * @return the new order number.
+	 * @should always return unique orderNumbers when called multiple times without saving orders
+	 */
+	@Transactional(readOnly = true)
+	public String getNewOrderNumber();
+}